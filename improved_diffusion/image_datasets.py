import string, os, random, json
from PIL import Image
import blobfile as bf
# from mpi4py import MPI
import numpy as np
from torch.utils.data import DataLoader, Dataset, BatchSampler, RandomSampler, SequentialSampler
import torch as th
import torch.nn.functional as F
import torchvision.transforms as T
from .crop import RandomResizedProtectedCropLazy
from .dist_util import FakeMPI
MPI = FakeMPI()

import tokenizers
from tqdm.auto import trange
from tqdm.contrib.concurrent import thread_map

import imagesize

import clip
<<<<<<< HEAD
=======

>>>>>>> 7d47ad1d

def make_char_level_tokenizer(legacy_padding_behavior=True):
    tokenizer = tokenizers.Tokenizer(tokenizers.models.BPE(unk_token="<unk>"))
    if legacy_padding_behavior:
        trainer = tokenizers.trainers.BpeTrainer(special_tokens=["<s>", "</s>", "<unk>", "<pad>", "<mask>"])
    else:
        trainer = tokenizers.trainers.BpeTrainer(special_tokens=["<pad>", "</s>", "<s>", "<unk>", "<mask>"])
    tokenizer.train_from_iterator([[c] for c in string.printable], trainer)
    tokenizer.post_processor = tokenizers.processors.TemplateProcessing(
        "<s> $0 </s>", special_tokens=[("<s>", tokenizer.token_to_id('<s>')), ("</s>", tokenizer.token_to_id('</s>'))]
    )
    return tokenizer


def load_tokenizer(tokenizer_path  = "tokenizer_file", max_seq_len=64, char_level=False, legacy_padding_behavior=True):
    if char_level:
        tokenizer = make_char_level_tokenizer(legacy_padding_behavior=legacy_padding_behavior)
    else:
        tokenizer = tokenizers.Tokenizer.from_file(tokenizer_path)
    tokenizer.enable_truncation(max_seq_len)

    pad_id = 0 if legacy_padding_behavior else tokenizer.token_to_id('<pad>')
    tokenizer.enable_padding(pad_id=pad_id)
    return tokenizer


def tokenize(tokenizer, txt):
    return [t.ids for t in tokenizer.encode_batch(txt)]


def clip_pkeep(probs, middle_pkeep=0.5):
    return probs[2] + middle_pkeep * probs[1]


def load_data(
    *, data_dir, batch_size, image_size, class_cond=False, deterministic=False,
    txt=False, monochrome=False, offset=0, min_filesize=0,
    txt_pdrop=0., txt_drop_string='<mask><mask><mask><mask>',
    crop_prob=0., crop_min_scale=0.75, crop_max_scale=1.,
    use_special_crop_for_empty_string=False,
    crop_prob_es=0., crop_min_scale_es=0.25, crop_max_scale_es=1.,
    crop_without_resize=False,
    safebox_path="",
    use_random_safebox_for_empty_string=False,
    flip_lr_prob_es=0.,
    px_scales_path="",
    return_dataset=False,
    pin_memory=False,
    prefetch_factor=2,
    num_workers=1,
    min_imagesize=0,
    capt_path="",
    capt_pdrop=0.1,
    require_capts=False,
    all_pdrop=0.1,
    class_map_path=None,
    class_ix_unk=0,
    class_ix_drop=999,
    class_pdrop=0.1,
    clip_prob_path=None,
    clip_prob_middle_pkeep=0.5,
    exclusions_data_path=None,
    tokenizer=None,
    debug=False,
):
    """
    For a dataset, create a generator over (images, kwargs) pairs.

    Each images is an NCHW float tensor, and the kwargs dict contains zero or
    more keys, each of which map to a batched Tensor of their own.
    The kwargs dict can be used for class labels, in which case the key is "y"
    and the values are integer tensors of class labels.

    :param data_dir: a dataset directory.
    :param batch_size: the batch size of each returned pair.
    :param image_size: the size to which images are resized.
    :param class_cond: if True, include a "y" key in returned dicts for class
                       label. If classes are not available and this is true, an
                       exception will be raised.
    :param deterministic: if True, yield results in a deterministic order.
    """
    if not data_dir:
        raise ValueError("unspecified data directory")

    safeboxes = None
    if safebox_path and os.path.exists(safebox_path):
        print('using safebox_path')
        with open(safebox_path, 'r') as f:
            safeboxes = json.load(f)

    px_scales = None
    if px_scales_path and os.path.exists(px_scales_path):
        print('using px_scales_path')
        with open(px_scales_path, 'r') as f:
            px_scales = json.load(f)

    capts = None
    if capt_path and os.path.exists(capt_path):
        print('using capt_path')
        with open(capt_path, 'r') as f:
            capts = json.load(f)

    class_map = None
    if class_map_path and os.path.exists(class_map_path):
        print('using class_map_path')
        with open(class_map_path, 'r') as f:
            class_map = json.load(f)

        all_class_values = set(class_map.values())
        if class_ix_unk in all_class_values:
            raise ValueError(f"passed {class_ix_unk} as class_ix_unk, but it's used in class map")
        if (class_pdrop > 0) and (class_ix_drop in all_class_values):
            raise ValueError(f"passed {class_ix_drop} as class_ix_drop, but it's used in class map")

    clip_probs = None
    if clip_prob_path and os.path.exists(clip_prob_path):
        print('using clip_prob_path')
        with open(clip_prob_path, 'r') as f:
            clip_probs = json.load(f)

    excluded_paths = None
    if exclusions_data_path and os.path.exists(exclusions_data_path):
        print('using exclusions_data_path')
        with open(exclusions_data_path, 'r') as f:
            exclusions_data = json.load(f)
        excluded_paths = set(exclusions_data['excluded'])

    all_files, image_file_to_text_file, file_sizes, image_file_to_safebox, image_file_to_px_scales, image_file_to_capt = _list_image_files_recursively(data_dir, txt=txt, min_filesize=min_filesize, min_imagesize=min_imagesize, safeboxes=safeboxes, px_scales=px_scales, capts=capts, require_capts=require_capts, excluded_paths=excluded_paths)
    print(f"found {len(all_files)} images, {len(image_file_to_text_file)} texts, {len(image_file_to_capt)} capts")
    all_files = all_files[offset:]

    n_texts = sum(1 for k in file_sizes.keys() if k.endswith('.txt'))  # sanity check
    nonempty_text_files = {k for k in file_sizes.keys() if k.endswith('.txt') and file_sizes[k] > 0}
    n_nonempty_texts = len(nonempty_text_files)
    # n_nonempty_texts = sum(file_sizes[k] > 0 for k in file_sizes.keys() if k.endswith('.txt'))
    n_empty_texts = n_texts - n_nonempty_texts

    if n_texts > 0:
        text_file_to_image_file = {v: k for k, v in image_file_to_text_file.items()}  # computed for logging
        n_with_safebox = sum(text_file_to_image_file[k] in image_file_to_safebox for k in nonempty_text_files)

        frac_empty = n_empty_texts/n_texts
        frac_nonempty = n_nonempty_texts/n_texts

        print(f"of {n_texts} texts, {n_empty_texts} ({frac_empty:.1%}) are empty, {n_nonempty_texts} ({frac_nonempty:.1%}) are nonempty")
        print(f"of {n_nonempty_texts} nonempty texts, {n_with_safebox} have safeboxes (all safeboxes: {len(image_file_to_safebox)})")

    if px_scales is not None:
        n_with_px_scale = len(set(text_file_to_image_file.values()).intersection(image_file_to_px_scales.keys()))
        print(f"of {n_texts} texts, {n_with_px_scale} have px scales (all px scales: {len(image_file_to_px_scales)})")

    n_images_with_capts = len(set(all_files).intersection(image_file_to_capt.keys()))
    print(f"of {len(all_files)} images, {n_images_with_capts} have capts (all capts: {len(image_file_to_capt)})")

    if clip_probs is not None:
        n_images_with_clip_probs = len(set(all_files).intersection(clip_probs.keys()))
        print(f"of {len(all_files)} images, {n_images_with_clip_probs} have clip_probs (all clip_probs: {len(clip_probs)})")

    classes = None
    if class_cond:
        # Assume classes are the first part of the filename,
        # before an underscore.
        class_names = [bf.basename(path).split("_")[0] for path in all_files]
        if class_map is not None:
            classes = [class_map.get(x, class_ix_unk) for x in class_names]
        else:
            sorted_classes = {x: i for i, x in enumerate(sorted(set(class_names)))}
            classes = [sorted_classes[x] for x in class_names]

    pre_resize_transform = None
    pre_resize_transform_for_empty_string = []

    if crop_prob > 0:
        print("using crop")
        if safeboxes is not None and (not crop_without_resize):
            print('using safebox crop')
            imode, tsize = (T.functional.InterpolationMode.BICUBIC, (image_size,))
            def safebox_crop(img, safebox, pre_applied_rescale_factor):
                tform = RandomResizedProtectedCropLazy(size=tsize, min_area=crop_min_scale, max_area=crop_max_scale, interpolation=imode, debug=debug)
                if random.random() < crop_prob:
                    return tform(img, safebox, pre_applied_rescale_factor=pre_applied_rescale_factor)
                return img
            pre_resize_transform = safebox_crop
            if (not use_special_crop_for_empty_string) or (crop_prob_es <= 0):
                use_special_crop_for_empty_string = True
                crop_prob_es = crop_prob
                crop_min_scale_es = crop_min_scale
                crop_max_scale_es = crop_max_scale
        else:
            imode, tsize = (T.functional.InterpolationMode.BICUBIC, (image_size,))
            if crop_without_resize:
                cropper = T.RandomCrop(size=tsize)
            else:
                cropper = T.RandomResizedCrop(
                    size=tsize, ratio=(1, 1), scale=(crop_min_scale, crop_max_scale), interpolation=imode
                )
            pre_resize_transform = T.RandomApply(
                transforms=[
                    cropper,
                ],
                p=crop_prob
            )

    use_es_crop = use_special_crop_for_empty_string and (crop_prob_es > 0)
    use_es_regular_crop = use_es_crop and (not use_random_safebox_for_empty_string)

    if use_es_crop:
        print('using es crop')

    if use_es_regular_crop:
        print("using es regular crop")
        imode, tsize = (T.functional.InterpolationMode.BICUBIC, (image_size,))
        if crop_without_resize:
            cropper = T.RandomCrop(size=tsize)
        else:
            cropper = T.RandomResizedCrop(
                size=tsize, ratio=(1, 1), scale=(crop_min_scale_es, crop_max_scale_es), interpolation=imode
            )
        pre_resize_transform_for_empty_string.append(
            T.RandomApply(
                transforms=[
                    cropper,
                ],
                p=crop_prob_es
            )
        )

    if flip_lr_prob_es > 0:
        print("using flip")
        pre_resize_transform_for_empty_string.append(T.RandomHorizontalFlip(p=flip_lr_prob_es))

    if len(pre_resize_transform_for_empty_string) > 0:
        pre_resize_transform_for_empty_string = T.Compose(pre_resize_transform_for_empty_string)
    else:
        pre_resize_transform_for_empty_string = None

    dataset = ImageDataset(
        image_size,
        all_files,
        classes=classes,
        image_file_to_text_file=image_file_to_text_file,
        txt=txt,
        monochrome=monochrome,
        file_sizes=file_sizes,
        shard=MPI.COMM_WORLD.Get_rank(),
        num_shards=MPI.COMM_WORLD.Get_size(),
        txt_pdrop=txt_pdrop,
        txt_drop_string=txt_drop_string,
        pre_resize_transform=pre_resize_transform,
        pre_resize_transform_for_empty_string=pre_resize_transform_for_empty_string,
        image_file_to_safebox=image_file_to_safebox,
        use_random_safebox_for_empty_string=use_random_safebox_for_empty_string,
        image_file_to_px_scales=image_file_to_px_scales,
        image_file_to_capt=image_file_to_capt,
        capt_pdrop=capt_pdrop,
        all_pdrop=all_pdrop,
        class_ix_drop=class_ix_drop,
        class_pdrop=class_pdrop,
        tokenizer=tokenizer,
    )
    if return_dataset:
        return dataset
    clip_probs_by_idxs = None
    if clip_probs is not None:
        clip_probs_by_idxs = {
            i: clip_probs.get(p)
            for i, p in enumerate(dataset.local_images)
            if p in clip_probs
        }
        print(f"len(clip_probs_by_idxs): {len(clip_probs_by_idxs)}")
        avg_pkeep = np.mean([clip_pkeep(p, middle_pkeep=clip_prob_middle_pkeep) for p in clip_probs_by_idxs.values()])
        eff_len = avg_pkeep * len(dataset)
        eff_steps_per = eff_len / batch_size
        print(f"avg_pkeep {avg_pkeep:.3f} | effective data size {eff_len:.1f} | effective steps/epoch {eff_steps_per:.1f}")
    return _dataloader_gen(dataset, batch_size=batch_size, deterministic=deterministic, pin_memory=pin_memory,
                           prefetch_factor=prefetch_factor,
                           clip_probs_by_idxs=clip_probs_by_idxs,
                           clip_prob_middle_pkeep=clip_prob_middle_pkeep,
                           num_workers=num_workers)


class DropSampler(BatchSampler):
    def __init__(self, sampler, batch_size: int, drop_last: bool, clip_probs_by_idxs: dict, clip_prob_middle_pkeep=0.5):
        super().__init__(sampler, batch_size, drop_last)
        self.clip_probs_by_idxs = clip_probs_by_idxs
        self.clip_prob_middle_pkeep = clip_prob_middle_pkeep

    def __iter__(self):
        batch = []
        for idx in self.sampler:
            if idx in self.clip_probs_by_idxs:
                this_probs = self.clip_probs_by_idxs[idx]
                pkeep = clip_pkeep(this_probs, middle_pkeep=self.clip_prob_middle_pkeep)
                if random.random() > pkeep:
                    continue

            batch.append(idx)
            if len(batch) == self.batch_size:
                yield batch
                batch = []
        if len(batch) > 0 and not self.drop_last:
            yield batch


def seeding_worker_init_fn(worker_id):
    seed_th = th.utils.data.get_worker_info().seed
    seed_short = seed_th % (2**32 - 3)
    random.seed(seed_short + 1)
    np.random.seed(seed_short + 2)


def _dataloader_gen(dataset, batch_size, deterministic, pin_memory, prefetch_factor,
                    clip_probs_by_idxs=None,
                    clip_prob_middle_pkeep=0.5,
                    num_workers=1):
    print(f'_dataloader_gen: deterministic={deterministic}')
    kwargs = dict(batch_size=batch_size, drop_last=True, shuffle=not deterministic, )
    if clip_probs_by_idxs is not None:
        if not deterministic:
            sampler = RandomSampler(dataset, generator=None)
        else:
            sampler = SequentialSampler(dataset)
        batch_sampler = DropSampler(sampler=sampler, batch_size=batch_size, drop_last=True, clip_probs_by_idxs=clip_probs_by_idxs, clip_prob_middle_pkeep=clip_prob_middle_pkeep)
        kwargs = dict(batch_sampler=batch_sampler)

    loader = DataLoader(
        dataset, num_workers=num_workers, pin_memory=pin_memory,
        prefetch_factor=prefetch_factor,
        worker_init_fn=seeding_worker_init_fn,
        **kwargs
    )
    while True:
        yield from loader


def load_superres_data(data_dir, batch_size, large_size, small_size, class_cond=False, txt=False, monochrome=False,
                       deterministic=False, offset=0, colorize=False,
                       blur_prob=0., blur_sigma_min=0.4, blur_sigma_max=0.6,
                       blur_width=5,  # paper used 3, i later learned. though that was for 64 -> 128 and 64 -> 256
                       min_filesize=0,
                       txt_pdrop=0., txt_drop_string='<mask><mask><mask><mask>',
                       crop_prob=0., crop_min_scale=0.75, crop_max_scale=1.,
                       use_special_crop_for_empty_string=False,
                       crop_prob_es=0., crop_min_scale_es=0.25, crop_max_scale_es=1.,
                       crop_without_resize=False,
                       safebox_path="",
                       use_random_safebox_for_empty_string=False,
                       flip_lr_prob_es=0.,
                       px_scales_path="",
                       pin_memory=False,
                       prefetch_factor=2,
                       num_workers=1,
                       min_imagesize=0,
                       clip_prob_path=None,
                       clip_prob_middle_pkeep=0.5,
                       capt_path="",
                       capt_pdrop=0.1,
                       require_capts=False,
                       all_pdrop=0.1,
                       class_map_path=None,
                       class_ix_unk=0,
                       class_ix_drop=999,
                       class_pdrop=0.1,
                       exclusions_data_path=None,
                       tokenizer=None,
                       antialias=False,
                       bicubic_down=False,
                       ):
    print(f'load_superres_data: deterministic={deterministic}')
    data = load_data(
        data_dir=data_dir,
        batch_size=batch_size,
        image_size=large_size,
        class_cond=class_cond,
        txt=txt,
        monochrome=monochrome,
        deterministic=deterministic,
        offset=offset,
        min_filesize=min_filesize,
        txt_pdrop=txt_pdrop,
        txt_drop_string=txt_drop_string,
        crop_prob=crop_prob,
        crop_min_scale=crop_min_scale,
        crop_max_scale=crop_max_scale,
        use_special_crop_for_empty_string=use_special_crop_for_empty_string,
        crop_prob_es=crop_prob_es,
        crop_min_scale_es=crop_min_scale_es,
        crop_max_scale_es=crop_max_scale_es,
        crop_without_resize=crop_without_resize,
        safebox_path=safebox_path,
        use_random_safebox_for_empty_string=use_random_safebox_for_empty_string,
        flip_lr_prob_es=flip_lr_prob_es,
        px_scales_path=px_scales_path,
        pin_memory=pin_memory,
        prefetch_factor=prefetch_factor,
        num_workers=num_workers,
        min_imagesize=min_imagesize,
        clip_prob_path=clip_prob_path,
        clip_prob_middle_pkeep=clip_prob_middle_pkeep,
        capt_path=capt_path,
        capt_pdrop=capt_pdrop,
        require_capts=require_capts,
        all_pdrop=all_pdrop,
        class_map_path=class_map_path,
        class_ix_unk=class_ix_unk,
        class_ix_drop=class_ix_drop,
        class_pdrop=class_pdrop,
        exclusions_data_path=exclusions_data_path,
        tokenizer=tokenizer,
    )

    blurrer = T.RandomApply(transforms=[T.GaussianBlur(blur_width, sigma=(blur_sigma_min, blur_sigma_max))], p=blur_prob)

    is_power_of_2 = False
    top = large_size
    while top > small_size:
        top = top // 2
        if top == small_size:
            is_power_of_2 = True

    print(f"is_power_of_2: {is_power_of_2}")
    mode = "area" if is_power_of_2 else "bilinear"
    use_antialias = False

    if antialias:
        use_antialias = True
        mode = "bilinear"

    if bicubic_down:
        mode = 'bicubic'

    for large_batch, model_kwargs in data:
        model_kwargs["low_res"] = F.interpolate(large_batch, small_size, mode=mode, antialias=use_antialias)
        if colorize:
            model_kwargs["low_res"] = model_kwargs["low_res"].mean(dim=1, keepdim=True)
        if blur_prob > 0:
            model_kwargs["low_res"] = th.stack([blurrer(im) for im in model_kwargs["low_res"]], dim=0)

        yield large_batch, model_kwargs


def _list_image_files_recursively(data_dir, txt=False, min_filesize=0, min_imagesize=0, safeboxes=None, px_scales=None, capts=None, require_capts=False, excluded_paths=None):
    results = []
    image_file_to_text_file = {}
    file_sizes = {}
    image_file_to_safebox = {}
    image_file_to_px_scales = {}
    image_file_to_capt = {}
    if safeboxes is None:
        safeboxes = {}
    if px_scales is None:
        px_scales = {}
    if capts is None:
        capts = {}
    if excluded_paths is None:
        excluded_paths = set()
    n_excluded_filesize = {'n': 0}
    n_excluded_imagesize = {'n': 0}
    n_excluded_path = {'n': 0}
    n_capts = {'n': 0}
    subdirectories = []
    def scan_entry(entry):
        full_path = bf.join(data_dir, entry)

        if full_path in excluded_paths:
            n_excluded_path['n'] += 1
            return

        prefix, _, ext = entry.rpartition(".")
        safebox_key = prefix.replace('/', '_')

        if "." in entry and ext.lower() in ["jpg", "jpeg", "png", "gif"]:
            if require_capts and (safebox_key not in capts):
                return

            n_capts['n'] += int(safebox_key in capts)

            if min_filesize > 0:
                filesize = os.path.getsize(full_path)
                if filesize < min_filesize:
                    n_excluded_filesize['n'] += 1
                    return
                file_sizes[full_path] = filesize

            image_file_to_capt[full_path] = capts.get(safebox_key)

            if min_imagesize > 0:
                wh = imagesize.get(full_path)
                pxs = px_scales.get(safebox_key, (1, 1))
                edge = min(wh[0]/max(1, pxs[0]), wh[1]/max(pxs[1], 1))
                if edge < min_imagesize:
                    n_excluded_imagesize['n'] += 1
                    return
            results.append(full_path)
            if txt:
                prefix, _, ext = full_path.rpartition(".")
                path_txt = prefix + ".txt"
                # print(f'made path_txt={repr(path_txt)} from {repr(entry)}')

                if bf.exists(path_txt):
                    image_file_to_text_file[full_path] = path_txt
                    filesize = os.path.getsize(path_txt)
                    file_sizes[path_txt] = filesize

                    image_file_to_safebox[full_path] = safeboxes.get(safebox_key)
                    image_file_to_px_scales[full_path] = px_scales.get(safebox_key)
                else:
                    pass
                    # raise ValueError(path_txt)

        elif bf.isdir(full_path):
            subdirectories.append(full_path)

        # for entry in sorted(bf.listdir(data_dir)):
    thread_map(scan_entry, sorted(bf.listdir(data_dir)), max_workers=32)

    n_excluded_filesize = n_excluded_filesize['n']
    n_excluded_imagesize = n_excluded_imagesize['n']
    n_excluded_path = n_excluded_path['n']
    n_capts = n_capts['n']

    for full_path in subdirectories:
        next_results, next_map, next_file_sizes, next_image_file_to_safebox, next_image_file_to_px_scales, next_image_file_to_capt = _list_image_files_recursively(
            full_path, txt=txt, min_filesize=min_filesize, min_imagesize=min_imagesize, safeboxes=safeboxes, px_scales=px_scales, capts=capts, require_capts=require_capts, excluded_paths=excluded_paths
        )
        results.extend(next_results)
        image_file_to_text_file.update(next_map)
        file_sizes.update(next_file_sizes)
        image_file_to_safebox.update(next_image_file_to_safebox)
        image_file_to_px_scales.update(next_image_file_to_px_scales)
        image_file_to_capt.update(next_image_file_to_capt)
    print(f"_list_image_files_recursively: data_dir={data_dir}, n_excluded_filesize={n_excluded_filesize}, n_excluded_imagesize={n_excluded_imagesize},\n\tn_excluded_path={n_excluded_path}, n_capts={n_capts}")
    image_file_to_safebox = {k: v for k, v in image_file_to_safebox.items() if v is not None}
    image_file_to_px_scales = {k: v for k, v in image_file_to_px_scales.items() if v is not None}
    image_file_to_capt = {k: v for k, v in image_file_to_capt.items() if v is not None}
    return results, image_file_to_text_file, file_sizes, image_file_to_safebox, image_file_to_px_scales, image_file_to_capt


class ImageDataset(Dataset):
    def __init__(self, resolution, image_paths,
                 classes=None,
                 image_file_to_text_file=None,
                 txt=False,
                 monochrome=False,
                 file_sizes=None,
                 shard=0, num_shards=1,
                 txt_pdrop=0.,
                 txt_drop_string='<mask><mask><mask><mask>',
                 empty_string_to_drop_string=False,  # unconditional != no text
                 pre_resize_transform=None,
                 pre_resize_transform_for_empty_string=None,
                 image_file_to_safebox=None,
                 use_random_safebox_for_empty_string=False,
                 image_file_to_px_scales=None,
                 image_file_to_capt=None,
                 capt_pdrop=0.1,
                 capt_drop_string='unknown',
                 all_pdrop=0.1,
                 class_ix_drop=999,
                 class_pdrop=0.1,
                 tokenizer=None,
                 ):
        super().__init__()
        self.resolution = resolution
        self.local_images = image_paths[shard:][::num_shards]
        self.local_classes = None if classes is None else classes[shard:][::num_shards]
        self.txt = txt
        self.monochrome = monochrome
        self.file_sizes = file_sizes
        self.txt_pdrop = txt_pdrop
        self.txt_drop_string = txt_drop_string
        self.empty_string_to_drop_string = empty_string_to_drop_string
        self.pre_resize_transform = pre_resize_transform
        if pre_resize_transform_for_empty_string is None:
            pre_resize_transform_for_empty_string = pre_resize_transform
        self.pre_resize_transform_for_empty_string = pre_resize_transform_for_empty_string
        self.image_file_to_safebox = image_file_to_safebox
        if len(self.image_file_to_safebox) == 0:
            self.image_file_to_safebox = None
        self.use_random_safebox_for_empty_string = use_random_safebox_for_empty_string

        self.image_file_to_px_scales = image_file_to_px_scales
        if self.image_file_to_px_scales is None:
            self.image_file_to_px_scales = {}

        self.image_file_to_capt = image_file_to_capt
        self.using_capts = image_file_to_capt is not None
        if self.image_file_to_capt is None:
            self.image_file_to_capt = {}
        self.capt_pdrop = capt_pdrop
        self.capt_drop_string = capt_drop_string
        self.all_pdrop = all_pdrop
        self.class_ix_drop = class_ix_drop
        self.class_pdrop = class_pdrop

        self.tokenizer = tokenizer

        if (self.image_file_to_safebox is not None) and (self.pre_resize_transform is None):
            raise ValueError

        print(f"ImageDataset: self.pre_resize_transform={self.pre_resize_transform}")
        print(f"ImageDataset: self.pre_resize_transform_for_empty_string={self.pre_resize_transform_for_empty_string}")

        if image_file_to_safebox is not None:
            self.safebox_keys = list(image_file_to_safebox.keys())

        if self.txt:
            self.local_images = [p for p in self.local_images if p in image_file_to_text_file]
            self.local_texts = [image_file_to_text_file[p] for p in self.local_images]

    def __len__(self):
        return len(self.local_images)

    def __getitem__(self, idx):
        path = self.local_images[idx]
        with bf.BlobFile(path, "rb") as f:
            pil_image = Image.open(f)
            pil_image.load()

        text, capt = None, None
        if self.txt:
            path_txt = self.local_texts[idx]
            with bf.BlobFile(path_txt, "r") as f:
                text = f.read()

        if not self.txt:
            if self.pre_resize_transform_for_empty_string is not None:
                pil_image = self.pre_resize_transform_for_empty_string(pil_image)
            elif self.pre_resize_transform is not None:
                pil_image = self.pre_resize_transform(pil_image)

        if self.txt and len(text) == 0:
            if self.pre_resize_transform_for_empty_string is not None:
                # eg lr flip -- this stacks on top of random safebox crop
                pil_image = self.pre_resize_transform_for_empty_string(pil_image)
            if self.use_random_safebox_for_empty_string and (self.image_file_to_safebox is not None):
                safebox = self.image_file_to_safebox[random.choice(self.safebox_keys)]
                px_scale = self.image_file_to_px_scales.get(path)
                pil_image = self.pre_resize_transform(pil_image, safebox, px_scale)
        elif self.txt:
            if self.image_file_to_safebox is not None:
                if path in self.image_file_to_safebox:
                    safebox = self.image_file_to_safebox[path]
                    px_scale = self.image_file_to_px_scales.get(path)
                    pil_image = self.pre_resize_transform(pil_image, safebox, px_scale)
            elif self.pre_resize_transform is not None:
                pil_image = self.pre_resize_transform(pil_image)

        # We are not on a new enough PIL to support the `reducing_gap`
        # argument, which uses BOX downsampling at powers of two first.
        # Thus, we do it by hand to improve downsample quality.
        while min(*pil_image.size) >= 2 * self.resolution:
            pil_image = pil_image.resize(
                tuple(x // 2 for x in pil_image.size), resample=Image.BOX
            )

        scale = self.resolution / min(*pil_image.size)
        pil_image = pil_image.resize(
            tuple(round(x * scale) for x in pil_image.size), resample=Image.BICUBIC
        )

        mode = "L" if self.monochrome else "RGB"
        arr = np.array(pil_image.convert(mode))
        if self.monochrome:
            arr = np.expand_dims(arr, 2)
        crop_y = (arr.shape[0] - self.resolution) // 2
        crop_x = (arr.shape[1] - self.resolution) // 2
        arr = arr[crop_y : crop_y + self.resolution, crop_x : crop_x + self.resolution]
        arr = arr.astype(np.float32) / 127.5 - 1

        drop_txt = (self.txt_pdrop > 0) and (random.random() < self.txt_pdrop)
        drop_capt = (self.capt_pdrop > 0) and (random.random() < self.capt_pdrop)

        if (self.all_pdrop > 0) and (random.random() < self.all_pdrop):
            drop_txt = True
            drop_capt = True

        out_dict = {}
        if self.local_classes is not None:
            drop_class = (self.class_pdrop > 0) and (random.random() < self.class_pdrop)
            this_class = self.class_ix_drop if drop_class else self.local_classes[idx]
            out_dict["y"] = np.array(this_class, dtype=np.int64)

<<<<<<< HEAD
        drop_txt = (self.txt_pdrop > 0) and (random.random() < self.txt_pdrop)
        drop_capt = (self.capt_pdrop > 0) and (random.random() < self.capt_pdrop)

        if (self.all_pdrop > 0) and (random.random() < self.all_pdrop):
            drop_txt = True
            drop_capt = True

=======
>>>>>>> 7d47ad1d
        if drop_txt:
            text = self.txt_drop_string
        if text is not None and (len(text) == 0) and self.empty_string_to_drop_string:
            text = self.txt_drop_string

        if self.txt:
            out_dict['txt'] = text
            # TODO: (low impact) tokenizer in dataloader

        capt = self.image_file_to_capt.get(path, self.capt_drop_string)
        if isinstance(capt, list):
            capt = random.choice(capt)
        if drop_capt:
            capt = self.capt_drop_string

<<<<<<< HEAD
=======
        capt = self.image_file_to_capt.get(path, self.capt_drop_string)
        if isinstance(capt, list):
            capt = random.choice(capt)
        if drop_capt:
            capt = self.capt_drop_string

>>>>>>> 7d47ad1d
        if self.using_capts:
            # out_dict['capt'] = capt
            out_dict['capt'] = clip.tokenize(capt, truncate=True)[0, :]

        return np.transpose(arr, [2, 0, 1]), out_dict


def to_visible(img):
    img = ((img + 1) * 127.5).clamp(0, 255).to(th.uint8)
    img = img.permute(0, 2, 3, 1)
    img = img.contiguous()
    return img


def save_first_batch(dataloader, path):
    from clip.clip import _tokenizer

    os.makedirs(path, exist_ok=True)
    batch, cond = next(dataloader)
    batch = to_visible(batch)
    txts = cond.get('txt')
    capts = cond.get('capt')
    ys = cond.get('y')

    low_ress = cond.get('low_res')
    if low_ress is not None:
        low_ress = to_visible(low_ress)

    if txts is not None and all(s == '' for s in txts):
        txts = None

    if capts is not None:
<<<<<<< HEAD
        capts = [_tokenizer.decode(c) for c in capts.cpu().numpy()]
=======
        capts = [_tokenizer.decode(c[1:c.argmax()]) for c in capts.cpu().numpy()]
>>>>>>> 7d47ad1d

    if capts is not None and all(s == '' for s in capts):
        capts = None

    for i in trange(len(batch)):
        img = batch[i]
        a = img.cpu().numpy()
        im = Image.fromarray(a)

        y = None
        if ys is not None:
            y = ys[i]
            y = y.cpu().numpy()
        y_segment = '_' + str(y) if y is not None else ''

        im.save(os.path.join(path, f'{i:04d}{y_segment}.png'))

        if low_ress is not None:
            low_res = low_ress[i]

            a = low_res.cpu().numpy()
            im = Image.fromarray(a)
            im.save(os.path.join(path, f'{i:04d}{y_segment}_lowres.png'))

        if txts is not None:
            txt = txts[i]

            with open(os.path.join(path, f'{i:04d}{y_segment}.txt'), 'w') as f:
                f.write(txt)

        if capts is not None:
            capt = capts[i]
            with open(os.path.join(path, f'{i:04d}{y_segment}_capt.txt'), 'w') as f:
                f.write(capt)<|MERGE_RESOLUTION|>--- conflicted
+++ resolved
@@ -18,10 +18,6 @@
 import imagesize
 
 import clip
-<<<<<<< HEAD
-=======
-
->>>>>>> 7d47ad1d
 
 def make_char_level_tokenizer(legacy_padding_behavior=True):
     tokenizer = tokenizers.Tokenizer(tokenizers.models.BPE(unk_token="<unk>"))
@@ -705,16 +701,6 @@
             this_class = self.class_ix_drop if drop_class else self.local_classes[idx]
             out_dict["y"] = np.array(this_class, dtype=np.int64)
 
-<<<<<<< HEAD
-        drop_txt = (self.txt_pdrop > 0) and (random.random() < self.txt_pdrop)
-        drop_capt = (self.capt_pdrop > 0) and (random.random() < self.capt_pdrop)
-
-        if (self.all_pdrop > 0) and (random.random() < self.all_pdrop):
-            drop_txt = True
-            drop_capt = True
-
-=======
->>>>>>> 7d47ad1d
         if drop_txt:
             text = self.txt_drop_string
         if text is not None and (len(text) == 0) and self.empty_string_to_drop_string:
@@ -730,15 +716,6 @@
         if drop_capt:
             capt = self.capt_drop_string
 
-<<<<<<< HEAD
-=======
-        capt = self.image_file_to_capt.get(path, self.capt_drop_string)
-        if isinstance(capt, list):
-            capt = random.choice(capt)
-        if drop_capt:
-            capt = self.capt_drop_string
-
->>>>>>> 7d47ad1d
         if self.using_capts:
             # out_dict['capt'] = capt
             out_dict['capt'] = clip.tokenize(capt, truncate=True)[0, :]
@@ -771,11 +748,7 @@
         txts = None
 
     if capts is not None:
-<<<<<<< HEAD
-        capts = [_tokenizer.decode(c) for c in capts.cpu().numpy()]
-=======
         capts = [_tokenizer.decode(c[1:c.argmax()]) for c in capts.cpu().numpy()]
->>>>>>> 7d47ad1d
 
     if capts is not None and all(s == '' for s in capts):
         capts = None
