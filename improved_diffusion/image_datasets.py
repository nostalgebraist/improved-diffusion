import string, os, random, json
from PIL import Image
import blobfile as bf
# from mpi4py import MPI
import numpy as np
from torch.utils.data import DataLoader, Dataset, BatchSampler, RandomSampler, SequentialSampler
import torch as th
import torch.nn.functional as F
import torchvision.transforms as T
from .crop import RandomResizedProtectedCropLazy
from .dist_util import FakeMPI
MPI = FakeMPI()

import tokenizers
from tqdm.auto import trange
from tqdm.contrib.concurrent import thread_map

import imagesize

import clip

<<<<<<< HEAD

=======
>>>>>>> a74bb27e
def make_char_level_tokenizer(legacy_padding_behavior=True):
    tokenizer = tokenizers.Tokenizer(tokenizers.models.BPE(unk_token="<unk>"))
    if legacy_padding_behavior:
        trainer = tokenizers.trainers.BpeTrainer(special_tokens=["<s>", "</s>", "<unk>", "<pad>", "<mask>"])
    else:
        trainer = tokenizers.trainers.BpeTrainer(special_tokens=["<pad>", "</s>", "<s>", "<unk>", "<mask>"])
    tokenizer.train_from_iterator([[c] for c in string.printable], trainer)
    tokenizer.post_processor = tokenizers.processors.TemplateProcessing(
        "<s> $0 </s>", special_tokens=[("<s>", tokenizer.token_to_id('<s>')), ("</s>", tokenizer.token_to_id('</s>'))]
    )
    return tokenizer


def load_tokenizer(tokenizer_path  = "tokenizer_file", max_seq_len=64, char_level=False, legacy_padding_behavior=True):
    if char_level:
        tokenizer = make_char_level_tokenizer(legacy_padding_behavior=legacy_padding_behavior)
    else:
        tokenizer = tokenizers.Tokenizer.from_file(tokenizer_path)
    tokenizer.enable_truncation(max_seq_len)

    pad_id = 0 if legacy_padding_behavior else tokenizer.token_to_id('<pad>')
    tokenizer.enable_padding(pad_id=pad_id)
    return tokenizer


def tokenize(tokenizer, txt):
    return [t.ids for t in tokenizer.encode_batch(txt)]


def clip_pkeep(probs, middle_pkeep=0.5):
    return probs[2] + middle_pkeep * probs[1]


def load_data(
    *, data_dir, batch_size, image_size, class_cond=False, deterministic=False,
    txt=False, monochrome=False, offset=0, min_filesize=0,
    txt_pdrop=0., txt_drop_string='<mask><mask><mask><mask>',
    crop_prob=0., crop_min_scale=0.75, crop_max_scale=1.,
    use_special_crop_for_empty_string=False,
    crop_prob_es=0., crop_min_scale_es=0.25, crop_max_scale_es=1.,
    crop_without_resize=False,
    safebox_path="",
    use_random_safebox_for_empty_string=False,
    flip_lr_prob_es=0.,
    px_scales_path="",
    return_dataset=False,
    pin_memory=False,
    prefetch_factor=2,
    num_workers=1,
    min_imagesize=0,
    capt_path="",
    capt_pdrop=0.1,
    require_capts=False,
    all_pdrop=0.1,
    class_map_path=None,
    class_ix_unk=0,
    class_ix_drop=999,
    class_pdrop=0.1,
    clip_prob_path=None,
    clip_prob_middle_pkeep=0.5,
    exclusions_data_path=None,
    tokenizer=None,
    debug=False,
):
    """
    For a dataset, create a generator over (images, kwargs) pairs.

    Each images is an NCHW float tensor, and the kwargs dict contains zero or
    more keys, each of which map to a batched Tensor of their own.
    The kwargs dict can be used for class labels, in which case the key is "y"
    and the values are integer tensors of class labels.

    :param data_dir: a dataset directory.
    :param batch_size: the batch size of each returned pair.
    :param image_size: the size to which images are resized.
    :param class_cond: if True, include a "y" key in returned dicts for class
                       label. If classes are not available and this is true, an
                       exception will be raised.
    :param deterministic: if True, yield results in a deterministic order.
    """
    if not data_dir:
        raise ValueError("unspecified data directory")

    safeboxes = None
    if safebox_path and os.path.exists(safebox_path):
        print('using safebox_path')
        with open(safebox_path, 'r') as f:
            safeboxes = json.load(f)

    px_scales = None
    if px_scales_path and os.path.exists(px_scales_path):
        print('using px_scales_path')
        with open(px_scales_path, 'r') as f:
            px_scales = json.load(f)

    capts = None
    if capt_path and os.path.exists(capt_path):
        print('using capt_path')
        with open(capt_path, 'r') as f:
            capts = json.load(f)

    class_map = None
    if class_map_path and os.path.exists(class_map_path):
        print('using class_map_path')
        with open(class_map_path, 'r') as f:
            class_map = json.load(f)

        all_class_values = set(class_map.values())
        if class_ix_unk in all_class_values:
            raise ValueError(f"passed {class_ix_unk} as class_ix_unk, but it's used in class map")
        if (class_pdrop > 0) and (class_ix_drop in all_class_values):
            raise ValueError(f"passed {class_ix_drop} as class_ix_drop, but it's used in class map")

    clip_probs = None
    if clip_prob_path and os.path.exists(clip_prob_path):
        print('using clip_prob_path')
        with open(clip_prob_path, 'r') as f:
            clip_probs = json.load(f)

    excluded_paths = None
    if exclusions_data_path and os.path.exists(exclusions_data_path):
        print('using exclusions_data_path')
        with open(exclusions_data_path, 'r') as f:
            exclusions_data = json.load(f)
        excluded_paths = set(exclusions_data['excluded'])

    all_files, image_file_to_text_file, file_sizes, image_file_to_safebox, image_file_to_px_scales, image_file_to_capt = _list_image_files_recursively(data_dir, txt=txt, min_filesize=min_filesize, min_imagesize=min_imagesize, safeboxes=safeboxes, px_scales=px_scales, capts=capts, require_capts=require_capts, excluded_paths=excluded_paths)
    print(f"found {len(all_files)} images, {len(image_file_to_text_file)} texts, {len(image_file_to_capt)} capts")
    all_files = all_files[offset:]

    n_texts = sum(1 for k in file_sizes.keys() if k.endswith('.txt'))  # sanity check
    nonempty_text_files = {k for k in file_sizes.keys() if k.endswith('.txt') and file_sizes[k] > 0}
    n_nonempty_texts = len(nonempty_text_files)
    # n_nonempty_texts = sum(file_sizes[k] > 0 for k in file_sizes.keys() if k.endswith('.txt'))
    n_empty_texts = n_texts - n_nonempty_texts

    if n_texts > 0:
        text_file_to_image_file = {v: k for k, v in image_file_to_text_file.items()}  # computed for logging
        n_with_safebox = sum(text_file_to_image_file[k] in image_file_to_safebox for k in nonempty_text_files)

        frac_empty = n_empty_texts/n_texts
        frac_nonempty = n_nonempty_texts/n_texts

        print(f"of {n_texts} texts, {n_empty_texts} ({frac_empty:.1%}) are empty, {n_nonempty_texts} ({frac_nonempty:.1%}) are nonempty")
        print(f"of {n_nonempty_texts} nonempty texts, {n_with_safebox} have safeboxes (all safeboxes: {len(image_file_to_safebox)})")

    if px_scales is not None:
        n_with_px_scale = len(set(text_file_to_image_file.values()).intersection(image_file_to_px_scales.keys()))
        print(f"of {n_texts} texts, {n_with_px_scale} have px scales (all px scales: {len(image_file_to_px_scales)})")

    n_images_with_capts = len(set(all_files).intersection(image_file_to_capt.keys()))
    print(f"of {len(all_files)} images, {n_images_with_capts} have capts (all capts: {len(image_file_to_capt)})")

    if clip_probs is not None:
        n_images_with_clip_probs = len(set(all_files).intersection(clip_probs.keys()))
        print(f"of {len(all_files)} images, {n_images_with_clip_probs} have clip_probs (all clip_probs: {len(clip_probs)})")

    classes = None
    if class_cond:
        # Assume classes are the first part of the filename,
        # before an underscore.
        class_names = [bf.basename(path).split("_")[0] for path in all_files]
        if class_map is not None:
            classes = [class_map.get(x, class_ix_unk) for x in class_names]
        else:
            sorted_classes = {x: i for i, x in enumerate(sorted(set(class_names)))}
            classes = [sorted_classes[x] for x in class_names]

    pre_resize_transform = None
    pre_resize_transform_for_empty_string = []

    if crop_prob > 0:
        print("using crop")
        if safeboxes is not None and (not crop_without_resize):
            print('using safebox crop')
            imode, tsize = (T.functional.InterpolationMode.BICUBIC, (image_size,))
            def safebox_crop(img, safebox, pre_applied_rescale_factor):
                tform = RandomResizedProtectedCropLazy(size=tsize, min_area=crop_min_scale, max_area=crop_max_scale, interpolation=imode, debug=debug)
                if random.random() < crop_prob:
                    return tform(img, safebox, pre_applied_rescale_factor=pre_applied_rescale_factor)
                return img
            pre_resize_transform = safebox_crop
            if (not use_special_crop_for_empty_string) or (crop_prob_es <= 0):
                use_special_crop_for_empty_string = True
                crop_prob_es = crop_prob
                crop_min_scale_es = crop_min_scale
                crop_max_scale_es = crop_max_scale
        else:
            imode, tsize = (T.functional.InterpolationMode.BICUBIC, (image_size,))
            if crop_without_resize:
                cropper = T.RandomCrop(size=tsize)
            else:
                cropper = T.RandomResizedCrop(
                    size=tsize, ratio=(1, 1), scale=(crop_min_scale, crop_max_scale), interpolation=imode
                )
            pre_resize_transform = T.RandomApply(
                transforms=[
                    cropper,
                ],
                p=crop_prob
            )

    use_es_crop = use_special_crop_for_empty_string and (crop_prob_es > 0)
    use_es_regular_crop = use_es_crop and (not use_random_safebox_for_empty_string)

    if use_es_crop:
        print('using es crop')

    if use_es_regular_crop:
        print("using es regular crop")
        imode, tsize = (T.functional.InterpolationMode.BICUBIC, (image_size,))
        if crop_without_resize:
            cropper = T.RandomCrop(size=tsize)
        else:
            cropper = T.RandomResizedCrop(
                size=tsize, ratio=(1, 1), scale=(crop_min_scale_es, crop_max_scale_es), interpolation=imode
            )
        pre_resize_transform_for_empty_string.append(
            T.RandomApply(
                transforms=[
                    cropper,
                ],
                p=crop_prob_es
            )
        )

    if flip_lr_prob_es > 0:
        print("using flip")
        pre_resize_transform_for_empty_string.append(T.RandomHorizontalFlip(p=flip_lr_prob_es))

    if len(pre_resize_transform_for_empty_string) > 0:
        pre_resize_transform_for_empty_string = T.Compose(pre_resize_transform_for_empty_string)
    else:
        pre_resize_transform_for_empty_string = None

    dataset = ImageDataset(
        image_size,
        all_files,
        classes=classes,
        image_file_to_text_file=image_file_to_text_file,
        txt=txt,
        monochrome=monochrome,
        file_sizes=file_sizes,
        shard=MPI.COMM_WORLD.Get_rank(),
        num_shards=MPI.COMM_WORLD.Get_size(),
        txt_pdrop=txt_pdrop,
        txt_drop_string=txt_drop_string,
        pre_resize_transform=pre_resize_transform,
        pre_resize_transform_for_empty_string=pre_resize_transform_for_empty_string,
        image_file_to_safebox=image_file_to_safebox,
        use_random_safebox_for_empty_string=use_random_safebox_for_empty_string,
        image_file_to_px_scales=image_file_to_px_scales,
        image_file_to_capt=image_file_to_capt,
        capt_pdrop=capt_pdrop,
        all_pdrop=all_pdrop,
        class_ix_drop=class_ix_drop,
        class_pdrop=class_pdrop,
        tokenizer=tokenizer,
    )
    if return_dataset:
        return dataset
    clip_probs_by_idxs = None
    if clip_probs is not None:
        clip_probs_by_idxs = {
            i: clip_probs.get(p)
            for i, p in enumerate(dataset.local_images)
            if p in clip_probs
        }
        print(f"len(clip_probs_by_idxs): {len(clip_probs_by_idxs)}")
        avg_pkeep = np.mean([clip_pkeep(p, middle_pkeep=clip_prob_middle_pkeep) for p in clip_probs_by_idxs.values()])
        eff_len = avg_pkeep * len(dataset)
        eff_steps_per = eff_len / batch_size
        print(f"avg_pkeep {avg_pkeep:.3f} | effective data size {eff_len:.1f} | effective steps/epoch {eff_steps_per:.1f}")
    return _dataloader_gen(dataset, batch_size=batch_size, deterministic=deterministic, pin_memory=pin_memory,
                           prefetch_factor=prefetch_factor,
                           clip_probs_by_idxs=clip_probs_by_idxs,
                           clip_prob_middle_pkeep=clip_prob_middle_pkeep,
                           num_workers=num_workers)


class DropSampler(BatchSampler):
    def __init__(self, sampler, batch_size: int, drop_last: bool, clip_probs_by_idxs: dict, clip_prob_middle_pkeep=0.5):
        super().__init__(sampler, batch_size, drop_last)
        self.clip_probs_by_idxs = clip_probs_by_idxs
        self.clip_prob_middle_pkeep = clip_prob_middle_pkeep

    def __iter__(self):
        batch = []
        for idx in self.sampler:
            if idx in self.clip_probs_by_idxs:
                this_probs = self.clip_probs_by_idxs[idx]
                pkeep = clip_pkeep(this_probs, middle_pkeep=self.clip_prob_middle_pkeep)
                if random.random() > pkeep:
                    continue

            batch.append(idx)
            if len(batch) == self.batch_size:
                yield batch
                batch = []
        if len(batch) > 0 and not self.drop_last:
            yield batch


def seeding_worker_init_fn(worker_id):
    seed_th = th.utils.data.get_worker_info().seed
    seed_short = seed_th % (2**32 - 3)
    random.seed(seed_short + 1)
    np.random.seed(seed_short + 2)


def _dataloader_gen(dataset, batch_size, deterministic, pin_memory, prefetch_factor,
                    clip_probs_by_idxs=None,
                    clip_prob_middle_pkeep=0.5,
                    num_workers=1):
    print(f'_dataloader_gen: deterministic={deterministic}')
    kwargs = dict(batch_size=batch_size, drop_last=True, shuffle=not deterministic, )
    if clip_probs_by_idxs is not None:
        if not deterministic:
            sampler = RandomSampler(dataset, generator=None)
        else:
            sampler = SequentialSampler(dataset)
        batch_sampler = DropSampler(sampler=sampler, batch_size=batch_size, drop_last=True, clip_probs_by_idxs=clip_probs_by_idxs, clip_prob_middle_pkeep=clip_prob_middle_pkeep)
        kwargs = dict(batch_sampler=batch_sampler)

    loader = DataLoader(
        dataset, num_workers=num_workers, pin_memory=pin_memory,
        prefetch_factor=prefetch_factor,
        worker_init_fn=seeding_worker_init_fn,
        **kwargs
    )
    while True:
        yield from loader


def load_superres_data(data_dir, batch_size, large_size, small_size, class_cond=False, txt=False, monochrome=False,
                       deterministic=False, offset=0, colorize=False,
                       blur_prob=0., blur_sigma_min=0.4, blur_sigma_max=0.6,
                       blur_width=5,  # paper used 3, i later learned. though that was for 64 -> 128 and 64 -> 256
                       min_filesize=0,
                       txt_pdrop=0., txt_drop_string='<mask><mask><mask><mask>',
                       crop_prob=0., crop_min_scale=0.75, crop_max_scale=1.,
                       use_special_crop_for_empty_string=False,
                       crop_prob_es=0., crop_min_scale_es=0.25, crop_max_scale_es=1.,
                       crop_without_resize=False,
                       safebox_path="",
                       use_random_safebox_for_empty_string=False,
                       flip_lr_prob_es=0.,
                       px_scales_path="",
                       pin_memory=False,
                       prefetch_factor=2,
                       num_workers=1,
                       min_imagesize=0,
                       clip_prob_path=None,
                       clip_prob_middle_pkeep=0.5,
                       capt_path="",
                       capt_pdrop=0.1,
                       require_capts=False,
                       all_pdrop=0.1,
                       class_map_path=None,
                       class_ix_unk=0,
                       class_ix_drop=999,
                       class_pdrop=0.1,
                       exclusions_data_path=None,
                       tokenizer=None,
                       antialias=False,
                       bicubic_down=False,
                       ):
    print(f'load_superres_data: deterministic={deterministic}')
    data = load_data(
        data_dir=data_dir,
        batch_size=batch_size,
        image_size=large_size,
        class_cond=class_cond,
        txt=txt,
        monochrome=monochrome,
        deterministic=deterministic,
        offset=offset,
        min_filesize=min_filesize,
        txt_pdrop=txt_pdrop,
        txt_drop_string=txt_drop_string,
        crop_prob=crop_prob,
        crop_min_scale=crop_min_scale,
        crop_max_scale=crop_max_scale,
        use_special_crop_for_empty_string=use_special_crop_for_empty_string,
        crop_prob_es=crop_prob_es,
        crop_min_scale_es=crop_min_scale_es,
        crop_max_scale_es=crop_max_scale_es,
        crop_without_resize=crop_without_resize,
        safebox_path=safebox_path,
        use_random_safebox_for_empty_string=use_random_safebox_for_empty_string,
        flip_lr_prob_es=flip_lr_prob_es,
        px_scales_path=px_scales_path,
        pin_memory=pin_memory,
        prefetch_factor=prefetch_factor,
        num_workers=num_workers,
        min_imagesize=min_imagesize,
        clip_prob_path=clip_prob_path,
        clip_prob_middle_pkeep=clip_prob_middle_pkeep,
        capt_path=capt_path,
        capt_pdrop=capt_pdrop,
        require_capts=require_capts,
        all_pdrop=all_pdrop,
        class_map_path=class_map_path,
        class_ix_unk=class_ix_unk,
        class_ix_drop=class_ix_drop,
        class_pdrop=class_pdrop,
        exclusions_data_path=exclusions_data_path,
        tokenizer=tokenizer,
    )

    blurrer = T.RandomApply(transforms=[T.GaussianBlur(blur_width, sigma=(blur_sigma_min, blur_sigma_max))], p=blur_prob)

    is_power_of_2 = False
    top = large_size
    while top > small_size:
        top = top // 2
        if top == small_size:
            is_power_of_2 = True

    print(f"is_power_of_2: {is_power_of_2}")
    mode = "area" if is_power_of_2 else "bilinear"
    use_antialias = False

    if antialias:
        use_antialias = True
        mode = "bilinear"

    if bicubic_down:
        mode = 'bicubic'

    for large_batch, model_kwargs in data:
        model_kwargs["low_res"] = F.interpolate(large_batch, small_size, mode=mode, antialias=use_antialias)
        if colorize:
            model_kwargs["low_res"] = model_kwargs["low_res"].mean(dim=1, keepdim=True)
        if blur_prob > 0:
            model_kwargs["low_res"] = th.stack([blurrer(im) for im in model_kwargs["low_res"]], dim=0)

        yield large_batch, model_kwargs


def _list_image_files_recursively(data_dir, txt=False, min_filesize=0, min_imagesize=0, safeboxes=None, px_scales=None, capts=None, require_capts=False, excluded_paths=None):
    results = []
    image_file_to_text_file = {}
    file_sizes = {}
    image_file_to_safebox = {}
    image_file_to_px_scales = {}
    image_file_to_capt = {}
    if safeboxes is None:
        safeboxes = {}
    if px_scales is None:
        px_scales = {}
    if capts is None:
        capts = {}
    if excluded_paths is None:
        excluded_paths = set()
    n_excluded_filesize = {'n': 0}
    n_excluded_imagesize = {'n': 0}
    n_excluded_path = {'n': 0}
    n_capts = {'n': 0}
    subdirectories = []
    def scan_entry(entry):
        full_path = bf.join(data_dir, entry)

        if full_path in excluded_paths:
            n_excluded_path['n'] += 1
            return

        prefix, _, ext = entry.rpartition(".")
        safebox_key = prefix.replace('/', '_')

        if "." in entry and ext.lower() in ["jpg", "jpeg", "png", "gif"]:
            if require_capts and (safebox_key not in capts):
                return

            n_capts['n'] += int(safebox_key in capts)

            if min_filesize > 0:
                filesize = os.path.getsize(full_path)
                if filesize < min_filesize:
                    n_excluded_filesize['n'] += 1
                    return
                file_sizes[full_path] = filesize

            image_file_to_capt[full_path] = capts.get(safebox_key)

            if min_imagesize > 0:
                wh = imagesize.get(full_path)
                pxs = px_scales.get(safebox_key, (1, 1))
                edge = min(wh[0]/max(1, pxs[0]), wh[1]/max(pxs[1], 1))
                if edge < min_imagesize:
                    n_excluded_imagesize['n'] += 1
                    return
            results.append(full_path)
            if txt:
                prefix, _, ext = full_path.rpartition(".")
                path_txt = prefix + ".txt"
                # print(f'made path_txt={repr(path_txt)} from {repr(entry)}')

                if bf.exists(path_txt):
                    image_file_to_text_file[full_path] = path_txt
                    filesize = os.path.getsize(path_txt)
                    file_sizes[path_txt] = filesize

                    image_file_to_safebox[full_path] = safeboxes.get(safebox_key)
                    image_file_to_px_scales[full_path] = px_scales.get(safebox_key)
                else:
                    pass
                    # raise ValueError(path_txt)

        elif bf.isdir(full_path):
            subdirectories.append(full_path)

        # for entry in sorted(bf.listdir(data_dir)):
    thread_map(scan_entry, sorted(bf.listdir(data_dir)), max_workers=32)

    n_excluded_filesize = n_excluded_filesize['n']
    n_excluded_imagesize = n_excluded_imagesize['n']
    n_excluded_path = n_excluded_path['n']
    n_capts = n_capts['n']

    for full_path in subdirectories:
        next_results, next_map, next_file_sizes, next_image_file_to_safebox, next_image_file_to_px_scales, next_image_file_to_capt = _list_image_files_recursively(
            full_path, txt=txt, min_filesize=min_filesize, min_imagesize=min_imagesize, safeboxes=safeboxes, px_scales=px_scales, capts=capts, require_capts=require_capts, excluded_paths=excluded_paths
        )
        results.extend(next_results)
        image_file_to_text_file.update(next_map)
        file_sizes.update(next_file_sizes)
        image_file_to_safebox.update(next_image_file_to_safebox)
        image_file_to_px_scales.update(next_image_file_to_px_scales)
        image_file_to_capt.update(next_image_file_to_capt)
    print(f"_list_image_files_recursively: data_dir={data_dir}, n_excluded_filesize={n_excluded_filesize}, n_excluded_imagesize={n_excluded_imagesize},\n\tn_excluded_path={n_excluded_path}, n_capts={n_capts}")
    image_file_to_safebox = {k: v for k, v in image_file_to_safebox.items() if v is not None}
    image_file_to_px_scales = {k: v for k, v in image_file_to_px_scales.items() if v is not None}
    image_file_to_capt = {k: v for k, v in image_file_to_capt.items() if v is not None}
    return results, image_file_to_text_file, file_sizes, image_file_to_safebox, image_file_to_px_scales, image_file_to_capt


class ImageDataset(Dataset):
    def __init__(self, resolution, image_paths,
                 classes=None,
                 image_file_to_text_file=None,
                 txt=False,
                 monochrome=False,
                 file_sizes=None,
                 shard=0, num_shards=1,
                 txt_pdrop=0.,
                 txt_drop_string='<mask><mask><mask><mask>',
                 empty_string_to_drop_string=False,  # unconditional != no text
                 pre_resize_transform=None,
                 pre_resize_transform_for_empty_string=None,
                 image_file_to_safebox=None,
                 use_random_safebox_for_empty_string=False,
                 image_file_to_px_scales=None,
                 image_file_to_capt=None,
                 capt_pdrop=0.1,
                 capt_drop_string='unknown',
                 all_pdrop=0.1,
                 class_ix_drop=999,
                 class_pdrop=0.1,
                 tokenizer=None,
                 ):
        super().__init__()
        self.resolution = resolution
        self.local_images = image_paths[shard:][::num_shards]
        self.local_classes = None if classes is None else classes[shard:][::num_shards]
        self.txt = txt
        self.monochrome = monochrome
        self.file_sizes = file_sizes
        self.txt_pdrop = txt_pdrop
        self.txt_drop_string = txt_drop_string
        self.empty_string_to_drop_string = empty_string_to_drop_string
        self.pre_resize_transform = pre_resize_transform
        if pre_resize_transform_for_empty_string is None:
            pre_resize_transform_for_empty_string = pre_resize_transform
        self.pre_resize_transform_for_empty_string = pre_resize_transform_for_empty_string
        self.image_file_to_safebox = image_file_to_safebox
        if len(self.image_file_to_safebox) == 0:
            self.image_file_to_safebox = None
        self.use_random_safebox_for_empty_string = use_random_safebox_for_empty_string

        self.image_file_to_px_scales = image_file_to_px_scales
        if self.image_file_to_px_scales is None:
            self.image_file_to_px_scales = {}

        self.image_file_to_capt = image_file_to_capt
        self.using_capts = image_file_to_capt is not None
        if self.image_file_to_capt is None:
            self.image_file_to_capt = {}
        self.capt_pdrop = capt_pdrop
        self.capt_drop_string = capt_drop_string
        self.all_pdrop = all_pdrop
        self.class_ix_drop = class_ix_drop
        self.class_pdrop = class_pdrop

        self.tokenizer = tokenizer

        if (self.image_file_to_safebox is not None) and (self.pre_resize_transform is None):
            raise ValueError

        print(f"ImageDataset: self.pre_resize_transform={self.pre_resize_transform}")
        print(f"ImageDataset: self.pre_resize_transform_for_empty_string={self.pre_resize_transform_for_empty_string}")

        if image_file_to_safebox is not None:
            self.safebox_keys = list(image_file_to_safebox.keys())

        if self.txt:
            self.local_images = [p for p in self.local_images if p in image_file_to_text_file]
            self.local_texts = [image_file_to_text_file[p] for p in self.local_images]

    def __len__(self):
        return len(self.local_images)

    def __getitem__(self, idx):
        path = self.local_images[idx]
        with bf.BlobFile(path, "rb") as f:
            pil_image = Image.open(f)
            pil_image.load()

        text, capt = None, None
        if self.txt:
            path_txt = self.local_texts[idx]
            with bf.BlobFile(path_txt, "r") as f:
                text = f.read()

        if not self.txt:
            if self.pre_resize_transform_for_empty_string is not None:
                pil_image = self.pre_resize_transform_for_empty_string(pil_image)
            elif self.pre_resize_transform is not None:
                pil_image = self.pre_resize_transform(pil_image)

        if self.txt and len(text) == 0:
            if self.pre_resize_transform_for_empty_string is not None:
                # eg lr flip -- this stacks on top of random safebox crop
                pil_image = self.pre_resize_transform_for_empty_string(pil_image)
            if self.use_random_safebox_for_empty_string and (self.image_file_to_safebox is not None):
                safebox = self.image_file_to_safebox[random.choice(self.safebox_keys)]
                px_scale = self.image_file_to_px_scales.get(path)
                pil_image = self.pre_resize_transform(pil_image, safebox, px_scale)
        elif self.txt:
            if self.image_file_to_safebox is not None:
                if path in self.image_file_to_safebox:
                    safebox = self.image_file_to_safebox[path]
                    px_scale = self.image_file_to_px_scales.get(path)
                    pil_image = self.pre_resize_transform(pil_image, safebox, px_scale)
            elif self.pre_resize_transform is not None:
                pil_image = self.pre_resize_transform(pil_image)

        # We are not on a new enough PIL to support the `reducing_gap`
        # argument, which uses BOX downsampling at powers of two first.
        # Thus, we do it by hand to improve downsample quality.
        while min(*pil_image.size) >= 2 * self.resolution:
            pil_image = pil_image.resize(
                tuple(x // 2 for x in pil_image.size), resample=Image.BOX
            )

        scale = self.resolution / min(*pil_image.size)
        pil_image = pil_image.resize(
            tuple(round(x * scale) for x in pil_image.size), resample=Image.BICUBIC
        )

        mode = "L" if self.monochrome else "RGB"
        arr = np.array(pil_image.convert(mode))
        if self.monochrome:
            arr = np.expand_dims(arr, 2)
        crop_y = (arr.shape[0] - self.resolution) // 2
        crop_x = (arr.shape[1] - self.resolution) // 2
        arr = arr[crop_y : crop_y + self.resolution, crop_x : crop_x + self.resolution]
        arr = arr.astype(np.float32) / 127.5 - 1

        out_dict = {}
        if self.local_classes is not None:
            drop_class = (self.class_pdrop > 0) and (random.random() < self.class_pdrop)
            this_class = self.class_ix_drop if drop_class else self.local_classes[idx]
            out_dict["y"] = np.array(this_class, dtype=np.int64)

        drop_txt = (self.txt_pdrop > 0) and (random.random() < self.txt_pdrop)
        drop_capt = (self.capt_pdrop > 0) and (random.random() < self.capt_pdrop)

        if (self.all_pdrop > 0) and (random.random() < self.all_pdrop):
            drop_txt = True
            drop_capt = True

        if drop_txt:
            text = self.txt_drop_string
        if text is not None and (len(text) == 0) and self.empty_string_to_drop_string:
            text = self.txt_drop_string

        if self.txt:
            out_dict['txt'] = text
            # TODO: (low impact) tokenizer in dataloader

        capt = self.image_file_to_capt.get(path, self.capt_drop_string)
        if isinstance(capt, list):
            capt = random.choice(capt)
        if drop_capt:
            capt = self.capt_drop_string

        if self.using_capts:
            # out_dict['capt'] = capt
            out_dict['capt'] = clip.tokenize(capt, truncate=True)[0, :]

        return np.transpose(arr, [2, 0, 1]), out_dict


def to_visible(img):
    img = ((img + 1) * 127.5).clamp(0, 255).to(th.uint8)
    img = img.permute(0, 2, 3, 1)
    img = img.contiguous()
    return img


def save_first_batch(dataloader, path):
    from clip.clip import _tokenizer

    os.makedirs(path, exist_ok=True)
    batch, cond = next(dataloader)
    batch = to_visible(batch)
    txts = cond.get('txt')
    capts = cond.get('capt')
    ys = cond.get('y')

    low_ress = cond.get('low_res')
    if low_ress is not None:
        low_ress = to_visible(low_ress)

    if txts is not None and all(s == '' for s in txts):
        txts = None

    if capts is not None:
        capts = [_tokenizer.decode(c) for c in capts.cpu().numpy()]

    if capts is not None and all(s == '' for s in capts):
        capts = None

    for i in trange(len(batch)):
        img = batch[i]
        a = img.cpu().numpy()
        im = Image.fromarray(a)

        y = None
        if ys is not None:
            y = ys[i]
            y = y.cpu().numpy()
        y_segment = '_' + str(y) if y is not None else ''

        im.save(os.path.join(path, f'{i:04d}{y_segment}.png'))

        if low_ress is not None:
            low_res = low_ress[i]

            a = low_res.cpu().numpy()
            im = Image.fromarray(a)
            im.save(os.path.join(path, f'{i:04d}{y_segment}_lowres.png'))

        if txts is not None:
            txt = txts[i]

            with open(os.path.join(path, f'{i:04d}{y_segment}.txt'), 'w') as f:
                f.write(txt)

        if capts is not None:
            capt = capts[i]
            with open(os.path.join(path, f'{i:04d}{y_segment}_capt.txt'), 'w') as f:
                f.write(capt)<|MERGE_RESOLUTION|>--- conflicted
+++ resolved
@@ -19,10 +19,6 @@
 
 import clip
 
-<<<<<<< HEAD
-
-=======
->>>>>>> a74bb27e
 def make_char_level_tokenizer(legacy_padding_behavior=True):
     tokenizer = tokenizers.Tokenizer(tokenizers.models.BPE(unk_token="<unk>"))
     if legacy_padding_behavior:
