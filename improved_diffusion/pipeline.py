--- conflicted
+++ resolved
@@ -55,22 +55,6 @@
     return dynamic_threshold_denoised_fn
 
 
-<<<<<<< HEAD
-def make_dynamic_threshold_denoised_fn_batched(p, per_channel=False):
-    def dynamic_threshold_denoised_fn_batched(pred_xstart):
-        b, c, *spatial = pred_xstart.shape
-
-        if per_channel:
-            flat = pred_xstart.reshape(b, c, -1)
-
-            s = th.quantile(flat.abs(), p, dim=-1, keepdim=True).clamp(min=1)
-            s = s[..., None]
-        else:
-            flat = pred_xstart.reshape(b, -1)
-
-            s = th.quantile(flat.abs(), p, dim=1).clamp(min=1)
-            s = s.reshape((-1, 1, 1, 1))
-=======
 def make_dynamic_threshold_denoised_fn_batched(p):
     def dynamic_threshold_denoised_fn(pred_xstart):
         b, c, *spatial = pred_xstart.shape
@@ -79,16 +63,11 @@
 
         s = th.quantile(flat.abs(), p, dim=1).clamp(min=1)
         s = s.reshape((-1, 1, 1, 1))
->>>>>>> f04e7cb8
 
         pred_xstart_threshed = pred_xstart.clamp(min=-s, max=s) / s
 
         return pred_xstart_threshed
-<<<<<<< HEAD
-    return dynamic_threshold_denoised_fn_batched
-=======
     return dynamic_threshold_denoised_fn
->>>>>>> f04e7cb8
 
 
 class SamplingModel(nn.Module):
@@ -175,7 +154,6 @@
         verbose=True,
         noise=None,
         dynamic_threshold_p=0,
-        per_channel_dynamic_threshold=False,
         denoised_fn=None,
         noise_cond_ts=0,
         noise_cond_schedule='cosine',
@@ -187,12 +165,7 @@
             pass  # defer to use
         elif dynamic_threshold_p > 0:
             clip_denoised = False
-            # denoised_fn = make_dynamic_threshold_denoised_fn(dynamic_threshold_p)
-<<<<<<< HEAD
-            denoised_fn = make_dynamic_threshold_denoised_fn_batched(dynamic_threshold_p, per_channel=per_channel_dynamic_threshold)
-=======
             denoised_fn = make_dynamic_threshold_denoised_fn_batched(dynamic_threshold_p)
->>>>>>> f04e7cb8
 
         if self.is_super_res and low_res is None:
             raise ValueError("must pass low_res for super res")
