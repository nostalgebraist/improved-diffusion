--- conflicted
+++ resolved
@@ -108,12 +108,9 @@
         freeze_capt_encoder=False,
         clipmod=None,
         post_txt_image_attn='none',
-<<<<<<< HEAD
         efficient_unet_tweaks=False,
-=======
         positional_image_attn='',
         positional_image_attn_channels_per_head=-1,
->>>>>>> 7d47ad1d
         txt_groupnorm_1group=True,
         no_middle=False,
     )
@@ -211,12 +208,9 @@
     use_inference_caching=False,
     clipmod=None,
     post_txt_image_attn='none',
-<<<<<<< HEAD
     efficient_unet_tweaks=False,
-=======
     positional_image_attn='',
     positional_image_attn_channels_per_head=-1,
->>>>>>> 7d47ad1d
     txt_groupnorm_1group=True,
     no_middle=False,
 ):
@@ -301,12 +295,9 @@
         use_inference_caching=use_inference_caching,
         clipmod=clipmod,
         post_txt_image_attn=post_txt_image_attn,
-<<<<<<< HEAD
         efficient_unet_tweaks=efficient_unet_tweaks,
-=======
         positional_image_attn=positional_image_attn,
         positional_image_attn_channels_per_head=positional_image_attn_channels_per_head,
->>>>>>> 7d47ad1d
         txt_groupnorm_1group=txt_groupnorm_1group,
         no_middle=no_middle,
     )
@@ -417,12 +408,9 @@
     use_inference_caching=False,
     clipmod=None,
     post_txt_image_attn='none',
-<<<<<<< HEAD
     efficient_unet_tweaks=False,
-=======
     positional_image_attn='',
     positional_image_attn_channels_per_head=-1,
->>>>>>> 7d47ad1d
     txt_groupnorm_1group=True,
     no_middle=False,
 ):
@@ -561,13 +549,10 @@
         use_inference_caching=use_inference_caching,
         clipmod=clipmod,
         post_txt_image_attn=post_txt_image_attn,
-<<<<<<< HEAD
         efficient_unet_tweaks=efficient_unet_tweaks,
         middle_mult=middle_mult,
-=======
         positional_image_attn_resolutions=positional_attention_ds,
         positional_image_attn_channels_per_head=positional_image_attn_channels_per_head,
->>>>>>> 7d47ad1d
         txt_groupnorm_1group=txt_groupnorm_1group,
         no_middle=no_middle,
     )
@@ -679,12 +664,9 @@
     use_inference_caching=False,
     clipmod=None,
     post_txt_image_attn='none',
-<<<<<<< HEAD
     efficient_unet_tweaks=False,
-=======
     positional_image_attn='',
     positional_image_attn_channels_per_head=-1,
->>>>>>> 7d47ad1d
     txt_groupnorm_1group=True,
     no_middle=False,
 ):
@@ -764,12 +746,9 @@
         use_inference_caching=use_inference_caching,
         clipmod=clipmod,
         post_txt_image_attn=post_txt_image_attn,
-<<<<<<< HEAD
         efficient_unet_tweaks=efficient_unet_tweaks,
-=======
         positional_image_attn=positional_image_attn,
         positional_image_attn_channels_per_head=positional_image_attn_channels_per_head,
->>>>>>> 7d47ad1d
         txt_groupnorm_1group=txt_groupnorm_1group,
         no_middle=no_middle,
     )
