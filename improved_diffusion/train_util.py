import copy
import functools
import os
import time
import subprocess
from collections import defaultdict

import blobfile as bf
import numpy as np
import torch as th
import torch.distributed as dist
from torch.nn.parallel.distributed import DistributedDataParallel as DDP
from torch.optim import AdamW
from transformer_utils.util.module_utils import get_child_module_by_names

from . import dist_util, logger
from .fp16_util import (
    make_master_params,
    master_params_to_model_params,
    model_grads_to_master_grads,
    unflatten_master_params,
    zero_grad,
)
from .nn import update_ema, update_arithmetic_average, scale_module
from .resample import LossAwareSampler, UniformSampler, EarlyOnlySampler
from .gaussian_diffusion import SimpleForwardDiffusion, get_named_beta_schedule

from .image_datasets import tokenize

from improved_diffusion import cuda_streams

import clip

# For ImageNet experiments, this was a good default value.
# We found that the lg_loss_scale quickly climbed to
# 20-21 within the first ~1K steps of training.
INITIAL_LOG_LOSS_SCALE = 20.0


class TrainLoop:
    def __init__(
        self,
        *,
        model,
        diffusion,
        data,
        batch_size,
        microbatch,
        lr,
        ema_rate,
        log_interval,
        save_interval,
        resume_checkpoint,
        use_fp16=False,
        fp16_scale_growth=1e-3,
        schedule_sampler=None,
        weight_decay=0.0,
        lr_anneal_steps=0,
        lr_warmup_steps=0,
        lr_warmup_shift=0,
        tokenizer=None,
        text_lr=None,
        gain_lr=None,
        bread_lr=None,
        capt_lr=None,
        lg_loss_scale = INITIAL_LOG_LOSS_SCALE,
        beta1=0.9,
        beta2=0.999,
        weave_legacy_param_names=False,
        state_dict_sandwich=0,
        state_dict_sandwich_manual_remaps="",
        master_on_cpu=False,
        use_amp=False,
        use_bf16=False,
        use_profiler=False,
        autosave=True,
        autosave_dir="gs://nost_ar_work/improved-diffusion/",
        arithmetic_avg_from_step=-1,
        arithmetic_avg_extra_shift=0,
        gain_ff_setup_step=False,
        only_optimize_bread=False,
        param_sandwich=-1,
        resize_mult=1.,
        perf_no_ddl=False,
        freeze_capt_encoder=False,
        noise_cond=False,
        noise_cond_schedule='cosine',
        noise_cond_steps=1000,
        noise_cond_max_step=-1,
    ):
        self.model = model
        self.diffusion = diffusion
        self.data = data
        self.batch_size = batch_size
        self.microbatch = microbatch if microbatch > 0 else batch_size
        self.lr = lr
        self.text_lr = text_lr if text_lr is not None else lr
        self.gain_lr = gain_lr if gain_lr is not None else lr
        self.bread_lr = bread_lr if bread_lr is not None else lr
        self.capt_lr = capt_lr if capt_lr is not None else lr
        print(f"train loop: text_lr={text_lr}, gain_lr={gain_lr}, bread_lr={bread_lr}")
        self.ema_rate = (
            [ema_rate]
            if isinstance(ema_rate, float)
            else [float(x) for x in ema_rate.split(",") if len(x) > 0]
        )
        self.log_interval = log_interval
        self.save_interval = save_interval
        self.resume_checkpoint = resume_checkpoint
        self.use_fp16 = use_fp16
        self.fp16_scale_growth = fp16_scale_growth
        self.schedule_sampler = schedule_sampler or UniformSampler(diffusion)
        self.weight_decay = weight_decay
        self.lr_anneal_steps = lr_anneal_steps
        self.lr_warmup_steps = lr_warmup_steps
        self.lr_warmup_shift = lr_warmup_shift
        self.tokenizer = tokenizer
        self.state_dict_sandwich = state_dict_sandwich
        self.state_dict_sandwich_manual_remaps = {kv.split(":")[0]: kv.split(":")[1]
                                                  for kv in state_dict_sandwich_manual_remaps.split(",")
                                                  if len(kv) > 0
                                                  }
        if param_sandwich < 0:
            param_sandwich = state_dict_sandwich
        self.master_device = 'cpu' if master_on_cpu else None
        self.use_amp = use_amp
        self.use_bf16 = use_bf16
        self.use_profiler = use_profiler
        self.autosave = autosave
        self.autosave_dir = autosave_dir
        self.anneal_log_flag = False
        self.arithmetic_avg_from_step = (
            [arithmetic_avg_from_step for _ in self.ema_rate]
            if isinstance(arithmetic_avg_from_step, float)
            else [float(x) for x in arithmetic_avg_from_step.split(",") if len(x) > 0]
        )
        self.arithmetic_avg_extra_shift = (
            [arithmetic_avg_extra_shift for _ in self.ema_rate]
            if isinstance(arithmetic_avg_extra_shift, float)
            else [float(x) for x in arithmetic_avg_extra_shift.split(",") if len(x) > 0]
        )
        self.only_optimize_bread = only_optimize_bread
        if self.only_optimize_bread:
            raise ValueError('only_optimize_bread no longer supported')
        self.resize_mult = resize_mult
        self.freeze_capt_encoder = freeze_capt_encoder

        self.noise_cond = noise_cond
        self.noise_cond_diffusion = None
        if self.noise_cond:
            betas = get_named_beta_schedule(noise_cond_schedule, noise_cond_steps)
            self.noise_cond_diffusion = SimpleForwardDiffusion(betas)
            # todo: other schedules
            if noise_cond_max_step < 0:
                noise_cond_max_step = noise_cond_steps
            self.noise_cond_schedule_sampler = EarlyOnlySampler(self.noise_cond_diffusion, noise_cond_max_step)

        print(f"TrainLoop self.master_device: {self.master_device}, use_amp={use_amp}, autosave={self.autosave}")
        print(f"TrainLoop self.arithmetic_avg_from_step: {self.arithmetic_avg_from_step}, self.arithmetic_avg_extra_shift={self.arithmetic_avg_extra_shift}")

        self.step = 0
        self.resume_step = 0
        self.global_batch = self.batch_size # * dist.get_world_size()

        # text_params, self.text_param_names = [], []
        text_params, text_param_names = defaultdict(list), defaultdict(list)
        # xattn_params, self.xattn_param_names = [], []
        xattn_params, xattn_param_names = defaultdict(list), defaultdict(list)
        itot_params, itot_param_names = defaultdict(list), defaultdict(list)
        gain_params, self.gain_param_names = [], []
        other_params, self.other_param_names = [], []
        ff_gain_params, self.ff_gain_param_names = [], []
        bread_params, self.bread_param_names = [], []
        capt_params, self.capt_param_names = [], []
        cattn_params, self.cattn_param_names = [], []
        for n, p in model.named_parameters():
            if n.startswith('clipmod.'):
                if self.freeze_capt_encoder:
                    p.requires_grad_(False)
                else:
                    self.capt_param_names.append(n)
                    capt_params.append(p)
            elif '.encoder_kv' in n:
                self.cattn_param_names.append(n)
                cattn_params.append(p)
            elif 'text_encoder' in n:
                # subname = 'text'
                if 'text_encoder.model.layers.' in n:
                    subname = 'textl.' + '.'.join(n.partition('text_encoder.model.layers.')[2].split('.')[:2])
                else:
                    subname = 'text.' + n.partition('text_encoder.')[2].split('.')[0]
                text_param_names[subname].append(n)
                text_params[subname].append(p)
            elif ("cross_attn" in n or "weave_attn.text_to_image_layers") and "gain" in n:
                if 'gain_ff' in n:
                    self.ff_gain_param_names.append(n)
                    ff_gain_params.append(p)
                else:
                    self.gain_param_names.append(n)
                    gain_params.append(p)
            elif "cross_attn" in n or "weave_attn.text_to_image_layers" in n:
                # subname = 'xattn'
                prefix = "cross_attn." if "cross_attn." in n else "weave_attn.text_to_image_layers."
                nsegs = 2 if weave_legacy_param_names else 3
                subname = 'xattn.' + '.'.join(n.partition(prefix)[2].split('.')[:nsegs])
                xattn_param_names[subname].append(n)
                xattn_params[subname].append(p)
                # self.xattn_param_names.append(n)
                # xattn_params.append(p)
            elif "weave_attn.image_to_text_layers" in n:
                prefix = 'weave_attn.image_to_text_layers.'
                nsegs = 2 if weave_legacy_param_names else 3
                subname = 'itot.' + '.'.join(n.partition(prefix)[2].split('.')[:nsegs])
                itot_param_names[subname].append(n)
                itot_params[subname].append(p)
            else:
                is_bread = False

                if n.startswith('out.') or n.startswith('bread'):
                    is_bread = True
                elif 'input_blocks' in n:
                    num = int(n.split('.')[1])
                    is_bread = num < param_sandwich
                elif 'output_blocks' in n:
                    num = int(n.split('.')[1])
                    is_bread = (len(model.output_blocks) - num - 1) < param_sandwich

                if is_bread:
                    print(f"is_bread: {n}")
                    self.bread_param_names.append(n)
                    bread_params.append(p)
                else:
                    self.other_param_names.append(n)
                    other_params.append(p)

        self.text_mods = list(text_param_names.keys())
        text_params = [text_params[n] for n in self.text_mods]
        self.text_param_names = [text_param_names[n] for n in self.text_mods]

        self.xattn_mods = list(xattn_param_names.keys())
        xattn_params = [xattn_params[n] for n in self.xattn_mods]
        self.xattn_param_names = [xattn_param_names[n] for n in self.xattn_mods]

        self.itot_mods = list(itot_param_names.keys())
        itot_params = [itot_params[n] for n in self.itot_mods]
        self.itot_param_names = [itot_param_names[n] for n in self.itot_mods]

        group_names = [*self.text_mods, *self.xattn_mods, *self.itot_mods, 'xgain', 'bread', 'other', 'capt', 'cattn', 'xgainff']
        param_name_groups = [*self.text_param_names, *self.xattn_param_names, *self.itot_param_names, self.gain_param_names, self.bread_param_names, self.other_param_names, self.capt_param_names, self.cattn_param_names, self.ff_gain_param_names]
        model_params = [*text_params, *xattn_params, *itot_params, gain_params, bread_params, other_params, capt_params, cattn_params, ff_gain_params]
        group_lrs =  [
            *[self.text_lr for _ in self.text_mods],
            *[self.text_lr for _ in self.xattn_mods],
            *[self.text_lr for _ in self.itot_mods],
            self.gain_lr, self.bread_lr, self.lr, self.capt_lr, self.lr, self.gain_lr
        ]

        self.group_names = []
        self.param_name_groups = []
        self.model_params = []
        self.group_lrs = []
        for gn, n, p, glr in zip(group_names, param_name_groups, model_params, group_lrs):
            if isinstance(p, list) and len(p) == 0:
                print(f"skipping empty {gn} with lr {glr}, names {n}")
                continue
            self.group_names.append(gn)
            self.param_name_groups.append(n)
            self.model_params.append(p)
            self.group_lrs.append(glr)

        # self.param_name_groups = [*self.text_param_names, *self.xattn_param_names, *self.itot_param_names, self.gain_param_names, self.bread_param_names, self.other_param_names, self.capt_param_names, self.ff_gain_param_names]
        #
        # self.model_params = [*text_params, *xattn_params, *itot_params, gain_params, bread_params, other_params, capt_params, ff_gain_params]

        self.master_params = self.model_params
        self.lg_loss_scale = lg_loss_scale
        self.sync_cuda = th.cuda.is_available()

        self._load_and_sync_parameters()

        self.grad_scaler = None
        if self.use_amp:
            self.use_fp16 = False  # avoid all the manual fp16 steps
            self._setup_amp()

        if self.use_fp16:
            self._setup_fp16()

        text_nparams = 0
        xattn_nparams = 0
        itot_nparams = 0
        for p, name in zip(self.master_params, self.group_names):
            if isinstance(p, list):
                nparams = sum(np.product(pp.shape) for pp in p)
            else:
                nparams = np.product(p.shape)
            prefix = '\t'
            if name in self.text_mods:
                text_nparams += nparams
                prefix += '\t'
            if name in self.xattn_mods:
                xattn_nparams += nparams
                prefix += '\t'
            if name in self.itot_mods:
                itot_nparams += nparams
                prefix += '\t'
            print(f"{prefix}{nparams/1e6:.2f}M {name} params")
        print(f"\t{text_nparams/1e6:.2f}M text params")
        print(f"\t{xattn_nparams/1e6:.2f}M xattn params")
        print(f"\t{itot_nparams/1e6:.2f}M itot params")

        param_groups = [
            {"params": params, "lr": lr, "weight_decay": 0.}
            for params, lr in zip(
                self.master_params,
                self.group_lrs,
            )
        ]
        self.opt = AdamW(
            param_groups,
            lr=self.lr,
            weight_decay=self.weight_decay,
            betas=(beta1, beta2)
        )
        print('groups')
        for pg in param_groups:
            print(f'\t {len(pg["params"])} params, lr {pg["lr"]}, wd {pg["weight_decay"]}')

        print('groups')
        print(sum(len(pg['params']) for pg in param_groups))

        print('model params')
        print(len(list(self.model.parameters())))

        print('master params')
        print(len(self.master_params))

        # if not gain_ff_setup_step and not self.only_optimize_bread and len(ff_gain_params) > 0:
        #     self.opt.add_param_group({"params": ff_gain_params, "lr": self.gain_lr, "weight_decay": 0.})

        if self.resume_step:
            try:
                self._load_optimizer_state()
            except ValueError as e:
                print("couldn't load opt")
            # Model was resumed, either due to a restart or a checkpoint
            # being specified at the command line.
            try:
                self.ema_params = [
                    self._load_ema_parameters(rate) for rate in self.ema_rate
                ]
            except RuntimeError as e:
                raise e
                print("couldn't load ema")
                self.ema_params = [
                    copy.deepcopy(self.master_params) for _ in range(len(self.ema_rate))
                ]
        else:
            self.ema_params = [
                copy.deepcopy(self.master_params) for _ in range(len(self.ema_rate))
            ]

        if gain_ff_setup_step:
            self.opt.add_param_group({"params": ff_gain_params, "lr": self.gain_lr, "weight_decay": 0.})

        if th.cuda.is_available() and not perf_no_ddl:
            self.use_ddp = True
            self.ddp_model = DDP(
                self.model,
                device_ids=[dist_util.dev()],
                output_device=dist_util.dev(),
                broadcast_buffers=False,
                bucket_cap_mb=128,
                find_unused_parameters=False,
            )
        else:
            self.use_ddp = False
            self.ddp_model = self.model

    def _load_and_sync_parameters(self):
        resume_checkpoint = find_resume_checkpoint() or self.resume_checkpoint

        if resume_checkpoint:
            self.resume_step = parse_resume_step_from_filename(resume_checkpoint)
            if True: #dist.get_rank() == 0:
                logger.log(f"loading model from checkpoint: {resume_checkpoint}...")
                sd = dist_util.load_state_dict(
                    resume_checkpoint, map_location=dist_util.dev()
                )
                newsd = apply_state_dict_sandwich(
                    self.model,
                    sd,
                    self.state_dict_sandwich,
                    self.state_dict_sandwich_manual_remaps,
                )

                newsd = apply_resize(
                    self.model,
                    newsd,
                    mult=self.resize_mult
                )

                incompatible_keys = self.model.load_state_dict(
                    newsd,
                    strict = False
                )
                print(incompatible_keys)

                # if self.state_dict_sandwich > 0:
                #     for n, p in self.model.named_parameters():
                #         print(f"{th.linalg.norm(p).item():.3f} | {n in newsd} | {n}")

        # dist_util.sync_params(self.model.parameters())

    def _load_ema_parameters(self, rate):
        ema_params = copy.deepcopy(self.master_params)

        main_checkpoint = find_resume_checkpoint() or self.resume_checkpoint
        ema_checkpoint = find_ema_checkpoint(main_checkpoint, self.resume_step, rate)
        if ema_checkpoint:
            if True: #dist.get_rank() == 0:
                logger.log(f"loading EMA from checkpoint: {ema_checkpoint}...")
                state_dict = dist_util.load_state_dict(
                    ema_checkpoint, map_location=dist_util.dev()
                )
                ema_params = self._state_dict_to_master_params(state_dict)

        # dist_util.sync_params(ema_params)
        return ema_params

    def _load_optimizer_state(self):
        main_checkpoint = find_resume_checkpoint() or self.resume_checkpoint
        opt_checkpoint = bf.join(
            bf.dirname(main_checkpoint), f"opt{self.resume_step:06}.pt"
        )
        if bf.exists(opt_checkpoint):
            logger.log(f"loading optimizer state from checkpoint: {opt_checkpoint}")
            state_dict = dist_util.load_state_dict(
                opt_checkpoint, map_location=dist_util.dev()
            )
            ours = [v['params'] for v in self.opt.state_dict()['param_groups']]
            theirs = [v['params'] for v in state_dict['param_groups']]

            if not all(len(o) == len(t) for o, t in zip(ours, theirs)):
                # loading manual mp opt in amp
                their_exp_avg = [state_dict['state'][pg[0]]['exp_avg'] for pg in theirs]
                their_exp_avg_sq = [state_dict['state'][pg[0]]['exp_avg_sq'] for pg in theirs]

                their_exp_avg = unflatten_master_params(
                    self.model_params,
                    their_exp_avg
                )
                their_exp_avg_sq = unflatten_master_params(
                    self.model_params,
                    their_exp_avg_sq
                )

                for pg in theirs:
                    param_ix = pg[0]
                    state_dict['state'][param_ix]['exp_avg'] = their_exp_avg[param_ix]
                    state_dict['state'][param_ix]['exp_avg_sq'] = their_exp_avg_sq[param_ix]
                    state_dict['param_groups'][param_ix]['params'] = ours[param_ix]  # set param group to our enumeration
            try:
                self.opt.load_state_dict(state_dict)
            except ValueError as e:
                print(f"self.opt:\n{repr(ours)}\nloaded:\n{repr(theirs)}\n")
                raise e

    def _setup_fp16(self):
        self.master_params = make_master_params(self.model_params, master_device=self.master_device)
        self.model.convert_to_fp16()

    def _setup_amp(self):
        self.grad_scaler = th.cuda.amp.GradScaler(init_scale=2 ** self.lg_loss_scale, growth_interval=int(1 / self.fp16_scale_growth))

    @cuda_streams.use_main_stream
    def run_loop(self):
        t1 = time.time()
        print(f"run_loop start: self.step={self.step}")
        while (
            not self.lr_anneal_steps
            or self.step + self.resume_step < self.lr_anneal_steps
        ):
            batch, cond = next(self.data)

            if self.use_profiler and (self.step > 0):
                with th.profiler.profile(with_stack=True, profile_memory=False, with_flops=False) as _p:
                    try:
<<<<<<< HEAD
                        self.run_step(batch, cond, verbose=True, single_fwd_only=True)
=======
                        self.run_step(batch, cond, verbose = (self.step % self.log_interval == 0))
>>>>>>> a7f3c00a
                    except Exception as e:
                        print(repr(e))
                print(_p.key_averages(
                    # group_by_stack_n=15
                ).table(sort_by="self_cuda_time_total", row_limit=50))
                _p.export_chrome_trace('chromeprof')
                raise ValueError('done saving')
            else:
                self.run_step(batch, cond, verbose = (self.step % self.log_interval == 0))

            # debug only
            # print(f"run_loop did self.step={self.step}")

            if self.step % self.log_interval == 0:
                t2 = time.time()
                print(f"{t2-t1:.2f} sec")
                t1 = t2
                logger.dumpkvs()
            if (self.step % self.save_interval == 0) and (self.step > 0):
                self.save()
                # Run for a finite amount of time in integration tests.
                if os.environ.get("DIFFUSION_TRAINING_TEST", "") and self.step > 0:
                    return
            self.step += 1
        # Save the last checkpoint if it wasn't already saved.
        if (self.step - 1) % self.save_interval != 0:
            self.save()

    def run_step(self, batch, cond, verbose=False, single_fwd_only=False):
        self.forward_backward(batch, cond, verbose=verbose, single_fwd_only=single_fwd_only)
        if single_fwd_only:
            return
        if self.use_amp:
            self.optimize_amp()
        elif self.use_fp16:
            self.optimize_fp16()
        else:
            self.optimize_normal()
        self.log_step()

    def forward_backward(self, batch, cond, verbose=False, single_fwd_only=False):
        if self.use_amp:
            self.opt.zero_grad(set_to_none=True)
        else:
            zero_grad(self.model_params)
        for i in range(0, batch.shape[0], self.microbatch):
            micro = batch[i : i + self.microbatch].to(dist_util.dev(), non_blocking=True)
            micro_cond = {
                k: v[i : i + self.microbatch].to(dist_util.dev(), non_blocking=True)
                if k not in {'txt'} #{'txt', 'capt'}
                else v[i : i + self.microbatch]
                for k, v in cond.items()
            }
            if not (self.model.txt) and 'txt' in micro_cond:
                del micro_cond['txt']
            if 'txt' in micro_cond:
                # micro_cond['txt'] = th.as_tensor(tokenize(self.tokenizer, micro_cond['txt']), device=dist_util.dev())

                txt = th.as_tensor(tokenize(self.tokenizer, micro_cond['txt']), device=dist_util.dev())
                micro_cond['txt'] = txt
            # if 'capt' in micro_cond:
            #     capt = clip.tokenize(micro_cond['capt'], truncate=True).to(dist_util.dev(), non_blocking=True)
            #     micro_cond['capt'] = capt
            last_batch = (i + self.microbatch) >= batch.shape[0]
            t, weights = self.schedule_sampler.sample(micro.shape[0], dist_util.dev())

            if self.noise_cond:
                if 'low_res' not in micro_cond:
                    raise ValueError

                t_noise_cond, _, = self.noise_cond_schedule_sampler.sample(micro.shape[0], dist_util.dev())
                micro_cond['low_res'] = self.noise_cond_diffusion.q_sample(micro_cond['low_res'], t_noise_cond)
                micro_cond['cond_timesteps'] = t_noise_cond

            with th.cuda.amp.autocast(enabled=self.use_amp, dtype=th.bfloat16 if self.use_bf16 else th.float16):
                compute_losses = functools.partial(
                    self.diffusion.training_losses,
                    self.ddp_model,
                    micro,
                    t,
                    model_kwargs=micro_cond,
                )

                if self.use_profiler and (i > 0) and False:
                    with th.profiler.profile(with_stack=True, profile_memory=False, with_flops=False) as _p:
                        try:
                            compute_losses()
                        except Exception as e:
                            print(repr(e))
                    # print(_p.key_averages(
                    #     # group_by_stack_n=15
                    # ).table(sort_by="self_cuda_time_total", row_limit=50))
                    _p.export_chrome_trace('chromeprof')
                    raise ValueError('done saving')

                if last_batch or not self.use_ddp:
                    losses = compute_losses()
                else:
                    with self.ddp_model.no_sync():
                        losses = compute_losses()

            # debug only
            # print(f"\trun_loop did fwd {i+1}/{batch.shape[0]}")

            if isinstance(self.schedule_sampler, LossAwareSampler):
                self.schedule_sampler.update_with_local_losses(
                    t, losses["loss"].detach()
                )
                if i == 0:
                    warm = self.schedule_sampler._warmed_up(verbose=verbose)
                    if warm and verbose:
                        _weights = self.schedule_sampler.weights()
                        w_avg = np.average(np.arange(len(_weights)), weights=_weights)
                        w_avg_ref = np.average(np.arange(len(_weights)), weights=np.ones_like(_weights))
                        print(f"w_avg: {w_avg:.1f} (vs {w_avg_ref:.1f})")

            loss = (losses["loss"] * weights).mean()
            log_loss_dict(
                self.diffusion, t, {k: v * weights for k, v in losses.items()}
            )
<<<<<<< HEAD
            if single_fwd_only:
                break
=======
            if self.use_profiler and (self.step > 0):
                raise ValueError('skipping bwd')
>>>>>>> a7f3c00a
            grad_acc_scale = micro.shape[0] / self.batch_size
            if self.use_fp16:
                loss_scale = 2 ** self.lg_loss_scale
                (loss * loss_scale * grad_acc_scale).backward()
            elif self.use_amp:
                self.grad_scaler.scale(loss * grad_acc_scale).backward()
            else:
                (loss * grad_acc_scale).backward()
            # debug only
            # print(f"\trun_loop did bwd {i+1}/{batch.shape[0]}")

    def _update_ema(self, params, rate, arith_from_step=0, arith_extra_shift=0, verbose=True):
        def _vprint(*args, **kwargs):
            if verbose:
                print(*args, **kwargs)
        if arith_from_step >= 0:
            n = (self.step + self.resume_step) - arith_from_step + 2  # divisor is 1/2 at first step
            n = n + arith_extra_shift  # for after first save/load
            _vprint(f"using n={n}, vs 1/(1-rate) {1/(1-rate):.1f} | ", end="")
            if n >= 1/(1-rate):
                _vprint('update_ema')
                update_ema(params, self.master_params, rate=rate)
            else:
                _vprint('update_arithmetic_average')
                update_arithmetic_average(params, self.master_params, n=n)
        else:
            update_ema(params, self.master_params, rate=rate)

    def optimize_fp16(self):
        if any(not th.isfinite(p.grad).all() for ps in self.model_params for p in ps if p.grad is not None):
            self.lg_loss_scale -= 1
            logger.log(f"Found NaN, decreased lg_loss_scale to {self.lg_loss_scale}")
            return

        model_grads_to_master_grads(self.model_params, self.master_params, master_device=self.master_device)
        for mp in self.master_params:
            mp.grad.mul_(1.0 / (2 ** self.lg_loss_scale))
        self._log_grad_norm()
        self._anneal_lr()
        self.opt.step()
        verboses = [False] * (len(self.ema_rate) - 1) + [True]
        for rate, params, arith_from_step, arith_extra_shift, verbose in zip(
            self.ema_rate,
            self.ema_params,
            self.arithmetic_avg_from_step,
            self.arithmetic_avg_extra_shift,
            verboses
        ):
            self._update_ema(params, rate=rate, arith_from_step=arith_from_step, arith_extra_shift=arith_extra_shift,
                             verbose=verbose)
        master_params_to_model_params(self.model_params, self.master_params)
        self.lg_loss_scale += self.fp16_scale_growth

    def optimize_normal(self):
        self._log_grad_norm()
        self._anneal_lr()
        self.opt.step()
        verboses = [False] * (len(self.ema_rate) - 1) + [True]
        for rate, params, arith_from_step, arith_extra_shift, verbose in zip(
            self.ema_rate,
            self.ema_params,
            self.arithmetic_avg_from_step,
            self.arithmetic_avg_extra_shift,
            verboses
        ):
            self._update_ema(params, rate=rate, arith_from_step=arith_from_step, arith_extra_shift=arith_extra_shift,
                             verbose=verbose)

    def optimize_amp(self):
        self.grad_scaler.unscale_(self.opt)
        self._log_grad_norm()
        self._anneal_lr()
        self.grad_scaler.step(self.opt)
        self.grad_scaler.update()
        verboses = [False] * (len(self.ema_rate) - 1) + [True]
        for rate, params, arith_from_step, arith_extra_shift, verbose in zip(
            self.ema_rate,
            self.ema_params,
            self.arithmetic_avg_from_step,
            self.arithmetic_avg_extra_shift,
            verboses
        ):
            self._update_ema(params, rate=rate, arith_from_step=arith_from_step, arith_extra_shift=arith_extra_shift,
                             verbose=verbose)

    def _log_grad_norm(self):
        sqsum = 0.0
        sqsum_text_encoder = 0.0
        has_text_encoder = False

        for p_ in self.master_params:
            if isinstance(p_, list):
                pp = p_
            else:
                pp = [p_]

            for p in pp:
                if p.grad is None:
                    continue
                sqsum += (p.grad ** 2).sum().item()
        logger.logkv_mean("grad_norm", np.sqrt(sqsum))

        gn_xattn, gn_text, gn_itot, gn_capt, gn_cattn = 0., 0., 0., 0., 0.

        # name_to_norm = {}
        # name_to_nparam = {}
        # for n, p in self.model.named_parameters():
        #     name_to_norm[n] = p.grad.float().norm().item()
        #     name_to_nparam[n] = int(np.product(p.shape))
        # for n in sorted(name_to_norm.keys(), key=lambda n_: name_to_norm[n_]):
        #     print(f"{name_to_norm[n]:.4e}\t | {name_to_nparam[n]:08d}\t | {n}")

        for p_, name in zip(self.master_params, self.group_names):
            if isinstance(p_, list):
                pp = p_
            else:
                pp = [p_]

            if len(pp) == 0:
                continue

            # vals = []
            gn = 0.
            for p in pp:
                if p.grad is None:
                    continue
                gn_sq = (p.grad.float() ** 2).sum().item()
                gn += gn_sq
                if name in self.text_mods:
                    gn_text += gn_sq
                elif name in self.xattn_mods:
                    gn_xattn += gn_sq
                elif name in self.itot_mods:
                    gn_itot += gn_sq
                # vals.append(gn_sq)
            gn = np.sqrt(gn)
            # vals = sorted(vals)
            # top = [np.sqrt(x) for x in vals[-3:]]
            # bottom = [np.sqrt(x) for x in vals[:3]]
            # print(f"grad_norm_{name}: {gn:.3f} for {len(pp)} params\n\ttop {top}\n\tbottom {bottom}")
            logger.logkv_mean(f"grad_norm_{name}", gn)
            if name == 'cattn':
                gn_cattn = gn

        gn_text = np.sqrt(gn_text)
        logger.logkv_mean(f"grad_norm_text", gn_text)

        gn_xattn = np.sqrt(gn_xattn)
        logger.logkv_mean(f"grad_norm_xattn", gn_xattn)

        if gn_itot > 0:
            gn_itot = np.sqrt(gn_itot)
            logger.logkv_mean(f"grad_norm_itot", gn_itot)

        if (gn_text is not None) and (gn_xattn is not None):
            logger.logkv_mean(f"grad_norm_xt_ratio", gn_xattn / max(gn_text, 1e-8))

        if gn_itot > 0:
            logger.logkv_mean(f"grad_norm_xi_ratio", gn_xattn / max(gn_itot, 1e-8))

        if gn_cattn > 0:
            logger.logkv_mean(f"grad_norm_xxc_ratio", gn_xattn / max(gn_cattn, 1e-8))

    def _anneal_lr(self):
        if not self.lr_anneal_steps:
            frac_done = 0.
        else:
            frac_done = max(0, self.step + self.resume_step - self.lr_warmup_steps) / self.lr_anneal_steps

        if not self.lr_warmup_steps:
            frac_warmup_done = 1.
        else:
            # +1 so we don't use zero lr on first step
            frac_warmup_done = min(1., (self.step + self.resume_step + 1 - self.lr_warmup_shift) / self.lr_warmup_steps)

        lr_variants = self.group_lrs
        # lr_variants = (len(self.opt.param_groups)-5) * [self.text_lr] + [self.gain_lr, self.bread_lr, self.lr, self.capt_lr, self.gain_lr]

        mult = frac_warmup_done if frac_warmup_done < 1 else (1 - frac_done)
        logger.logkv("learning_rate", self.lr * mult)
        # print(f"mult: {mult} | frac_warmup_done {frac_warmup_done} | frac_done {frac_done}")

        for param_group, lr_variant in zip(self.opt.param_groups, lr_variants):
            this_lr = lr_variant * mult
            state_lr = param_group["lr"]
            if not self.anneal_log_flag:
                print(f"for group with {len(param_group['params'])} params, setting lr to {this_lr:.4e} (was {state_lr:.4e})")
            param_group["lr"] = this_lr

        if not self.anneal_log_flag:
            self.anneal_log_flag = True

    def log_gain(self):
        for n, m in self.model.named_modules():
            for attrname, methodname, suffix in [
                ('gain', 'effective_gain', ''), ('gain_ff', 'effective_gain_ff', '_ff')
            ]:
                if hasattr(m, attrname):
                    gain_val = getattr(m, methodname)()
                    if gain_val.ndim < 1 or len(gain_val) == 1:
                        gain_val = gain_val.item()
                    else:
                        gain_val = gain_val.detach().abs().mean().item()
                    short_name = ".".join(seg[:3] for seg in n.split(".") if seg[:3] != 'cro')
                    logger.logkv(f"gain_{short_name}{attrname}", gain_val)

    def log_step(self):
        logger.logkv("step", self.step + self.resume_step)
        logger.logkv("samples", (self.step + self.resume_step + 1) * self.global_batch)
        if self.use_fp16:
            logger.logkv("lg_loss_scale", self.lg_loss_scale)
        if self.use_amp:
            logger.logkv("lg_loss_scale", np.log2(self.grad_scaler.get_scale()))
        self.log_gain()

    def save(self):
        def save_checkpoint(rate, params):
            state_dict = self._master_params_to_state_dict(params)
            if self.freeze_capt_encoder:
                state_dict = {k: v for k, v in state_dict.items() if not k.startswith('clipmod')}
            if True: # dist.get_rank() == 0:
                logger.log(f"saving model {rate}...")
                if not rate:
                    filename = f"model{(self.step+self.resume_step):06d}.pt"
                else:
                    filename = f"ema_{rate}_{(self.step+self.resume_step):06d}.pt"
                with bf.BlobFile(bf.join(get_blob_logdir(), filename), "wb") as f:
                    th.save(state_dict, f)

        save_checkpoint(0, self.master_params)
        for rate, params in zip(self.ema_rate, self.ema_params):
            save_checkpoint(rate, params)

        logger.log("saving opt...")

        if True: # dist.get_rank() == 0:
            with bf.BlobFile(
                bf.join(get_blob_logdir(), f"opt{(self.step+self.resume_step):06d}.pt"),
                "wb",
            ) as f:
                th.save(self.opt.state_dict(), f)

        logger.log("done saving locally")

        if self.autosave:
            save_progress_to_gcs(step=self.step+self.resume_step, ema_rates=self.ema_rate, autosave_dir=self.autosave_dir)

        # dist.barrier()

    def _master_params_to_state_dict(self, master_params):
        if self.use_fp16:
            master_params = unflatten_master_params(
                #list(self.model.parameters()),
                self.model_params,
                master_params
            )
        state_dict = self.model.state_dict()
        if self.use_amp:
            for p, name_or_group in zip(master_params, self.param_name_groups):
                if isinstance(name_or_group, list):
                    for name, pp in zip(name_or_group, p):
                        state_dict[name] = pp
                else:
                    name = name_or_group
                    state_dict[name] = p
        else:
            names_flat = [name for names in self.param_name_groups for name in names]
            for i, name in enumerate(names_flat):
                    assert name in state_dict
                    state_dict[name] = master_params[i]

        # for i, (name, _value) in enumerate(self.model.named_parameters()):
        #     assert name in state_dict
        #     state_dict[name] = master_params[i]
        return state_dict

    def _state_dict_to_master_params(self, state_dict):
        # params = [[state_dict[name] for name in name_group] for name_group in self.param_name_groups]
        def _debug_get(sd, name, fallback):
            if name in sd:
                return sd[name]
            print(f'{repr(name)} not found, falling back to\n\t{repr(fallback)}\n')
            return copy.deepcopy(fallback)

        params = [
            [_debug_get(state_dict, name, p) for name, p in zip(name_group, param_group)]
            for name_group, param_group in zip(self.param_name_groups, self.master_params)
        ]

        if self.use_fp16:
            return make_master_params(params)
        else:
            return params


def save_progress_to_gcs(step, ema_rates, autosave_dir):
    def _run_and_log(command):
        print(f"running {repr(command)}")
        return subprocess.check_output(command, shell=True)

    # construct gcs dir
    logdir = get_blob_logdir()
    logdir_final = [s for s in logdir.split('/') if len(s) > 0][-1]

    if not autosave_dir.endswith('/'):
        autosave_dir = autosave_dir + '/'

    experiment_autosave_dir = autosave_dir + logdir_final
    logger.log(f"copying to {repr(experiment_autosave_dir)}")

    prefixd = f"{step:06d}"

    fn_progress_base = os.path.join(logdir, f"progress.csv")
    fn_progress = os.path.join(logdir, f"progress{step}.csv")
    _run_and_log(f"cp {fn_progress_base} {fn_progress}")

    fn_segs = [f'model{prefixd}.pt', f'opt{prefixd}.pt']
    fn_segs += [f'ema_{rate}_{prefixd}.pt' for rate in ema_rates]
    fn_segs = [os.path.join(logdir, s) for s in fn_segs]
    fn_segs.append(fn_progress)

    fns_joined = " ".join(fn_segs)
    gcs_up_command = f"gsutil -m cp {fns_joined} {experiment_autosave_dir}"
    _run_and_log(gcs_up_command)


def parse_resume_step_from_filename(filename):
    """
    Parse filenames of the form path/to/modelNNNNNN.pt, where NNNNNN is the
    checkpoint's number of steps.
    """
    split = filename.split("model")
    if len(split) < 2:
        return 0
    split1 = split[-1].split(".")[0]
    try:
        return int(split1)
    except ValueError:
        return 0


def get_blob_logdir():
    return os.environ.get("DIFFUSION_BLOB_LOGDIR", logger.get_dir())


def find_resume_checkpoint():
    # On your infrastructure, you may want to override this to automatically
    # discover the latest checkpoint on your blob storage, etc.
    return None


def find_ema_checkpoint(main_checkpoint, step, rate):
    if main_checkpoint is None:
        return None
    filename = f"ema_{rate}_{(step):06d}.pt"
    path = bf.join(bf.dirname(main_checkpoint), filename)
    if bf.exists(path):
        return path
    return None


def log_loss_dict(diffusion, ts, losses):
    for key, values in losses.items():
        logger.logkv_mean(key, values.mean().item())
        # Log the quantiles (four quartiles, in particular).
        for sub_t, sub_loss in zip(ts.cpu().numpy(), values.detach().cpu().numpy()):
            quartile = int(4 * sub_t / diffusion.num_timesteps)
            logger.logkv_mean(f"{key}_q{quartile}", sub_loss)

            if key == 'mse':
                sub_snr = diffusion.snr[int(sub_t)]
                # 0 = coarse, 1 = content, 2 = cleanup
                stage = 0 if sub_snr < 1e-2 else (1 if sub_snr < 1 else 2)
                logger.logkv_mean(f"{key}_s{stage}", sub_loss)


def apply_resize(model, sd, mult=1., debug=False, dynamic_mult=False):
    for n, p in model.named_parameters():
        if n not in sd:
            continue
        if p.shape != sd[n].shape:
            print(f"resize\t{n}\t\t{sd[n].shape} -> {p.shape}")
            slices = tuple(slice(0, min(i, j)) for i, j in zip(sd[n].shape, p.shape))
            with th.no_grad():
                buffer = p.data.clone()

                mod = get_child_module_by_names(model, n.split('.')[:-1])
                if mod is None:
                    raise ValueError(n)
                # is_norm_w = n.endswith('ln.weight') or n.endswith('normalization.weight')
                is_norm_w = n.endswith('.weight') and (isinstance(mod, th.nn.GroupNorm) or isinstance(mod, th.nn.LayerNorm))

                if debug:
                    debug_slices = []
                    for i_, j_ in zip(sd[n].shape, buffer.shape):
                        i, j = min(i_, j_), max(i_, j_)
                        debug_slices.append(slice(max(0, i-2), min(j, i+2)))
                    debug_slices = tuple(debug_slices)
                    # debug_slices = tuple(slice(max(0, i-2), min(j, i+2)) for i, j in zip(sd[n].shape, buffer.shape))
                    print(f"before {n}\t{repr(buffer[debug_slices].squeeze())}")
                if is_norm_w or all(i >= j for i, j in zip(sd[n].shape, p.shape)):
                    pass #print(f'not scaling\t{n}')
                else:
                    if dynamic_mult:
                        ournorm, theirnorm = buffer[slices].norm(), sd[n][slices].norm()
                        mult = 1 if ournorm <= 0 else (theirnorm / ournorm).item()
                    print(f"scaling: {mult}")
                    buffer.mul_(mult)
                if debug:
                    print(f"after scale\t{n}\n{repr(buffer[debug_slices].squeeze())}")
                buffer.__setitem__(slices, sd[n][slices])
                if debug:
                    print(f"after set\t{n}\n{repr(buffer[debug_slices].squeeze())}")
                sd[n] = buffer
    return sd


def apply_state_dict_sandwich(model, sd, state_dict_sandwich, state_dict_sandwich_manual_remaps=None):
    if state_dict_sandwich <= 0:
        return sd

    if state_dict_sandwich_manual_remaps is None:
        state_dict_sandwich_manual_remaps = {}

    ks = list(sd.keys())
    newsd = {}

    for k in ks:
        if k.startswith("input_blocks."):
            segs = k.split('.')
            num = int(segs[1])
            if num == 0:
                if hasattr(model, 'bread_adapter_in'):
                    # remap input transducer
                    v = sd[k]
                    newk = 'bread_adapter_in.transducer.' + '.'.join(segs[3:])
                    print(f'{v.shape} {k} -> {newk}')
                    newsd[newk] = v
                else:
                    # skip input transducer
                    print(f"skipping {k}")
                    continue
            else:
                v = sd[k]
                segs[1] = str(num + state_dict_sandwich)
                newk = '.'.join(segs)
                print(f'{v.shape} {k} -> {newk}')
                newsd[newk] = v
        elif k.startswith("out."):
            if hasattr(model, 'bread_adapter_out'):
                # remap input transducer
                v = sd[k]
                newk = 'bread_adapter_out.transducer.' + '.'.join(k.split('.')[1:])
                print(f'{v.shape} {k} -> {newk}')
                newsd[newk] = v
            else:
                # skip output transducer
                print(f"skipping {k}")
        else:
            newk = k
            for prefix in state_dict_sandwich_manual_remaps:
                if k.startswith(prefix):
                    newprefix = state_dict_sandwich_manual_remaps[prefix]
                    _, _, suffix = k.partition(prefix)
                    newk = newprefix + suffix
                    print(f'{sd[k].shape} {k} -> {newk}')
            newsd[newk] = sd[k]
    return newsd<|MERGE_RESOLUTION|>--- conflicted
+++ resolved
@@ -486,11 +486,7 @@
             if self.use_profiler and (self.step > 0):
                 with th.profiler.profile(with_stack=True, profile_memory=False, with_flops=False) as _p:
                     try:
-<<<<<<< HEAD
                         self.run_step(batch, cond, verbose=True, single_fwd_only=True)
-=======
-                        self.run_step(batch, cond, verbose = (self.step % self.log_interval == 0))
->>>>>>> a7f3c00a
                     except Exception as e:
                         print(repr(e))
                 print(_p.key_averages(
@@ -611,13 +607,8 @@
             log_loss_dict(
                 self.diffusion, t, {k: v * weights for k, v in losses.items()}
             )
-<<<<<<< HEAD
             if single_fwd_only:
                 break
-=======
-            if self.use_profiler and (self.step > 0):
-                raise ValueError('skipping bwd')
->>>>>>> a7f3c00a
             grad_acc_scale = micro.shape[0] / self.batch_size
             if self.use_fp16:
                 loss_scale = 2 ** self.lg_loss_scale
