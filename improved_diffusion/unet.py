--- conflicted
+++ resolved
@@ -723,14 +723,11 @@
         glide_style_capt_emb_init_scale=0.1,
         glide_style_capt_emb_nonlin=False,
         label_emb_init_scale=0.,
-<<<<<<< HEAD
         clipname='RN50',
-=======
         use_checkpoint_below_res=-1,
         no_attn=False,
         no_attn_substitute_resblock=False,
         noise_cond=False,
->>>>>>> 9aae1ba2
     ):
         super().__init__()
 
