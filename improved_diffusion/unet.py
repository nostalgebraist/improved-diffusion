from abc import abstractmethod
from functools import lru_cache

import math

import numpy as np
import torch as th
import torch.nn as nn
import torch.nn.functional as F

from x_transformers.x_transformers import Rezero
from einops import rearrange
from rotary_embedding_torch import apply_rotary_emb, RotaryEmbedding, broadcat

from .fp16_util import convert_module_to_f16, convert_module_to_f32
from .nn import (
    silu,
    adagn_silu,
    adagn_silu_extended_32_8,
    adagn_silu_extended_32_6,
    adagn_silu_extended_32_1,
    AdaGN,
    conv_nd,
    linear,
    avg_pool_nd,
    zero_module,
    normalization,
    timestep_embedding,
    checkpoint,
    expanded_timestep_embedding,
    scale_module,
    AxialPositionalEmbeddingShape,
)

from .text_nn import TextEncoder, CrossAttention, WeaveAttention
from improved_diffusion import cuda_streams

import clip
from transformer_utils.partial_forward import partial_forward

def clip_encode_text_nopool(token_embedding, positional_embedding, transformer, toks, dtype=th.float32, out_format='nld',
                            ln_final=None,
                            use_penultimate_layer=False):
    clip_dtype = transformer.resblocks[0].attn.out_proj.weight.dtype
    x = token_embedding(toks).type(clip_dtype)  # [batch_size, n_ctx, d_model]

    x = x + positional_embedding.type(clip_dtype)
    x = x.permute(1, 0, 2)  # NLD -> LND

    if use_penultimate_layer:
        # from imagen paper - note that cos sims between layer outputs get way lower in the final one
        out_name = 'resblocks.' + str(len(transformer.resblocks) - 2)
        x = partial_forward(transformer, [out_name], x)[out_name]
    else:
        x = transformer(x)

    if ln_final is not None:
        x = x.permute(1, 0, 2)  # LND -> NLD
        x = x.type(dtype)
        x = ln_final(x)
        if out_format == 'ndl':
            x = x.permute(0, 2, 1)  # NLD -> NDL
    else:
        if out_format == 'nld':
            x = x.permute(1, 0, 2)  # LND -> NLD
        elif out_format == 'ndl':
            x = x.permute(1, 2, 0)  # LND -> NDL
        else:
            raise ValueError(out_format)
    # x = ln_final(x)
    x = x.type(dtype)

    # x.shape = [batch_size, n_ctx, transformer.width]

    return x


class TimestepBlock(nn.Module):
    """
    Any module where forward() takes timestep embeddings as a second argument.
    """

    @abstractmethod
    def forward(self, x, emb):
        """
        Apply the module to `x` given `emb` timestep embeddings.
        """


class TextTimestepBlock(nn.Module):
    @abstractmethod
    def forward(self, x, emb, txt, capt, attn_mask=None, tgt_pos_embs=None, capt_attn_mask=None, ):
        """
        Apply the module to `x` given `txt` texts.
        """


class GlideStyleBlock(nn.Module):
    @abstractmethod
    def forward(self, x, capt, capt_attn_mask):
        """
        Hack to let AttentionBlock just add capt to its usual x without adding too much code
        """


class CrossAttentionAdapter(TextTimestepBlock):
    def __init__(self, *args, use_capt=False, **kwargs):
        super().__init__()
        self.cross_attn = CrossAttention(*args, **kwargs)
        self.use_capt = use_capt

    def forward(self, x, emb, txt, capt, attn_mask=None, tgt_pos_embs=None, timesteps=None, capt_attn_mask=None):
        if self.use_capt:
            src = capt
            attn_mask_ = capt_attn_mask
        else:
            src = txt
            attn_mask_ = attn_mask

        x, orig_text = self.cross_attn.forward(src=src, tgt=x, attn_mask=attn_mask_, tgt_pos_embs=tgt_pos_embs, timestep_emb=emb)
        return x, txt


class WeaveAttentionAdapter(TextTimestepBlock):
    def __init__(self, *args, use_capt=False, **kwargs):
        super().__init__()
        self.weave_attn = WeaveAttention(*args, **kwargs)
        self.use_capt = use_capt

    def forward(self, x, emb, txt, capt, attn_mask=None, tgt_pos_embs=None, timesteps=None, capt_attn_mask=None):
        if self.use_capt:
            text = capt
            attn_mask_ = capt_attn_mask
        else:
            text = txt
            attn_mask_ = attn_mask

        x, orig_text = self.weave_attn.forward(text=text, image=x, attn_mask=attn_mask_, tgt_pos_embs=tgt_pos_embs, timestep_emb=emb)
        return x, txt


class TimestepEmbedSequential(nn.Sequential, TimestepBlock):
    """
    A sequential module that passes timestep embeddings to the children that
    support it as an extra input.
    """

    def forward(
        self, inps, emb, attn_mask=None, tgt_pos_embs=None, timesteps=None, capt_attn_mask=None,
    ):
        x, txt, capt = inps
        for layer in self:
            if isinstance(layer, TimestepBlock):
                x = layer(x, emb)
            elif isinstance(layer, TextTimestepBlock):
                x, txt = layer(x, emb, txt, capt, attn_mask=attn_mask, tgt_pos_embs=tgt_pos_embs, capt_attn_mask=capt_attn_mask)
            elif isinstance(layer, GlideStyleBlock):
                x = layer(x, capt, capt_attn_mask)
            else:
                x = layer(x)
        return x, txt, capt


class Upsample(nn.Module):
    """
    An upsampling layer with an optional convolution.

    :param channels: channels in the inputs and outputs.
    :param use_conv: a bool determining if a convolution is applied.
    :param dims: determines if the signal is 1D, 2D, or 3D. If 3D, then
                 upsampling occurs in the inner-two dimensions.
    """

    def __init__(self, channels, use_conv, dims=2, use_checkpoint_lowcost=False, mode='nearest'):
        super().__init__()
        self.channels = channels
        self.use_conv = use_conv
        self.dims = dims
        self.mode = mode
        self.use_checkpoint = use_checkpoint_lowcost and not use_conv
        if use_conv:
            self.conv = conv_nd(dims, channels, channels, 3, padding=1)

    def forward(self, x):
        return checkpoint(
            self._forward, (x,), self.parameters(), self.use_checkpoint
        )

    def _forward(self, x):
        assert x.shape[1] == self.channels
        if self.dims == 3:
            x = F.interpolate(
                x, (x.shape[2], x.shape[3] * 2, x.shape[4] * 2), mode=self.mode
            )
        else:
            x = F.interpolate(x, scale_factor=2, mode=self.mode)
        if self.use_conv:
            x = self.conv(x)
        return x


class Downsample(nn.Module):
    """
    A downsampling layer with an optional convolution.

    :param channels: channels in the inputs and outputs.
    :param use_conv: a bool determining if a convolution is applied.
    :param dims: determines if the signal is 1D, 2D, or 3D. If 3D, then
                 downsampling occurs in the inner-two dimensions.
    """

    def __init__(self, channels, use_conv, dims=2, use_checkpoint_lowcost=False, use_nearest=False):
        super().__init__()
        self.channels = channels
        self.use_conv = use_conv
        self.dims = dims
        self.use_checkpoint = use_checkpoint_lowcost and not use_conv
        self.use_nearest = use_nearest
        stride = 2 if dims != 3 else (1, 2, 2)
        if self.use_nearest:
            self.op = None
        elif use_conv:
            self.op = conv_nd(dims, channels, channels, 3, stride=stride, padding=1)
        else:
            self.op = avg_pool_nd(dims, kernel_size=stride, stride=stride)

    def forward(self, x):
        return checkpoint(
            self._forward, (x,), self.parameters(), self.use_checkpoint
        )

    def _forward(self, x):
        assert x.shape[1] == self.channels
        if self.use_nearest:
            return F.interpolate(x, scale_factor=0.5, mode="nearest")
        return self.op(x)


class BreadAdapterIn(nn.Module):
    def __init__(self, in_channels, model_channels, use_nearest=False, dims=2, use_checkpoint=False):
        super().__init__()

        self.use_checkpoint = use_checkpoint

        self.down = Downsample(in_channels, False, dims, use_nearest=use_nearest)
        self.transducer = conv_nd(dims, in_channels, model_channels, 3, padding=1)

    def forward(self, x):
        return checkpoint(
            self._forward, (x,), self.parameters(), self.use_checkpoint
        )

    def _forward(self, x):
        return self.transducer(self.down(x))


class BreadAdapterOut(nn.Module):
    def __init__(self, model_channels, out_channels, dims=2, use_checkpoint=False, silu_impl="torch"):
        super().__init__()

        self.use_checkpoint = use_checkpoint

        # self.down = Downsample(model_channels, False, dims)
        self.up = Upsample(out_channels, False, dims)
        self.transducer = nn.Sequential(
            normalization(model_channels, fused=silu_impl=="fused"),
            silu(impl=silu_impl),
            zero_module(conv_nd(dims, model_channels, out_channels, 3, padding=1)),
        )

    def forward(self, x):
        return checkpoint(
            self._forward, (x,), self.parameters(), self.use_checkpoint
        )

    def _forward(self, x):
        return self.up(self.transducer(x))
        # return self.up(self.transducer(self.down(x)))


class ResBlock(TimestepBlock):
    """
    A residual block that can optionally change the number of channels.
    :param channels: the number of input channels.
    :param emb_channels: the number of timestep embedding channels.
    :param dropout: the rate of dropout.
    :param out_channels: if specified, the number of out channels.
    :param use_conv: if True and out_channels is specified, use a spatial
        convolution instead of a smaller 1x1 convolution to change the
        channels in the skip connection.
    :param dims: determines if the signal is 1D, 2D, or 3D.
    :param use_checkpoint: if True, use gradient checkpointing on this module.
    :param up: if True, use this block for upsampling.
    :param down: if True, use this block for downsampling.
    """

    def __init__(
        self,
        channels,
        emb_channels,
        dropout,
        out_channels=None,
        use_conv=False,
        use_scale_shift_norm=False,
        dims=2,
        use_checkpoint=False,
        up=False,
        down=False,
        use_checkpoint_lowcost=False,
        base_channels=None,
        silu_impl="torch"
    ):
        super().__init__()
        self.channels = channels
        self.emb_channels = emb_channels
        self.dropout = dropout
        self.out_channels = out_channels or channels
        self.use_conv = use_conv
        self.use_checkpoint = use_checkpoint
        self.use_scale_shift_norm = use_scale_shift_norm
        if use_checkpoint:
            use_checkpoint_lowcost = False

        self.fused = silu_impl=="fused"

        if base_channels == channels:
            base_channels = 0  # means "not expanded (in practice)"

        if base_channels > 0:
            self.base_channels = base_channels
            self.base_out_channels = self.base_channels * self.out_channels // channels
        else:
            self.base_channels = base_channels
            self.base_out_channels = base_channels

        self.in_layers = nn.Sequential(
            normalization(channels, base_channels=self.base_channels, fused=self.fused),
            silu(impl=silu_impl, use_checkpoint=use_checkpoint_lowcost),
            conv_nd(dims, channels, self.out_channels, 3, padding=1),
        )

        self.updown = up or down

        if up:
            self.h_upd = Upsample(channels, False, dims, use_checkpoint_lowcost=use_checkpoint_lowcost)
            self.x_upd = Upsample(channels, False, dims, use_checkpoint_lowcost=use_checkpoint_lowcost)
        elif down:
            self.h_upd = Downsample(channels, False, dims, use_checkpoint_lowcost=use_checkpoint_lowcost)
            self.x_upd = Downsample(channels, False, dims, use_checkpoint_lowcost=use_checkpoint_lowcost)
        else:
            self.h_upd = self.x_upd = nn.Identity()

        self.emb_layers = nn.Sequential(
            # silu(impl="torch" if self.fused else silu_impl, use_checkpoint=use_checkpoint_lowcost),
            nn.Identity(),  # pre-silu
            linear(
                emb_channels,
                2 * self.out_channels if use_scale_shift_norm else self.out_channels,
            ),
        )
        self.out_layers = nn.Sequential(
            normalization(self.out_channels, base_channels=self.base_out_channels, fused=self.fused),
            silu(impl=silu_impl, use_checkpoint=use_checkpoint_lowcost),
            nn.Dropout(p=dropout) if dropout > 0 else nn.Identity(),
            zero_module(
                conv_nd(dims, self.out_channels, self.out_channels, 3, padding=1)
            ),
        )

        if self.out_channels == channels:
            self.skip_connection = nn.Identity()
        elif use_conv:
            self.skip_connection = conv_nd(
                dims, channels, self.out_channels, 3, padding=1
            )
        else:
            self.skip_connection = conv_nd(dims, channels, self.out_channels, 1)

    def forward(self, x, emb):
        """
        Apply the block to a Tensor, conditioned on a timestep embedding.
        :param x: an [N x C x ...] Tensor of features.
        :param emb: an [N x emb_channels] Tensor of timestep embeddings.
        :return: an [N x C x ...] Tensor of outputs.
        """
        return checkpoint(
            self._forward, (x, emb), self.parameters(), self.use_checkpoint
        )

    def _forward(self, x, emb):
        if self.updown:
            in_rest, in_conv = self.in_layers[:-1], self.in_layers[-1]
            h = in_rest(x)
            h = self.h_upd(h)
            x = self.x_upd(x)
            h = in_conv(h)
        else:
            # print(f'x shape: {x.shape}')
            # print(f'self.in_layers[0].weight shape: {self.in_layers[0].weight.shape}')
            h = self.in_layers(x)
        emb_out = self.emb_layers(emb).type(h.dtype)
        while len(emb_out.shape) < len(h.shape):
            emb_out = emb_out[..., None]
        if self.use_scale_shift_norm:
            out_norm, out_rest = self.out_layers[0], self.out_layers[1:]
            if self.fused:
                if self.base_channels > 0:
                    # AdaGN: fused, extended
                    base, xtra = th.split(
                        emb_out,
                        [2 * self.base_out_channels, 2 * self.out_channels - 2 * self.base_out_channels],
                        dim=1
                    )
                    base_h, xtra_h = th.split(h, [out_norm.num_channels_base, out_norm.num_channels_xtra], dim=1)
                    if out_norm.num_groups_xtra == 8:
                        fn = adagn_silu_extended_32_8
                    elif out_norm.num_groups_xtra == 6:
                        fn = adagn_silu_extended_32_6
                    elif out_norm.num_groups_xtra == 1:
                        fn = adagn_silu_extended_32_1
                    else:
                        raise ValueError(out_norm.num_groups_xtra)
                    h = fn(
                        base_h, xtra_h,
                        base, xtra,
                        out_norm.weight, out_norm.bias,
                        out_norm.weight_xtra, out_norm.bias_xtra,
                    )
                else:
                    # AdaGN: fused, not extended
                    h = adagn_silu(h, emb_out, out_norm.weight, out_norm.bias)
            else:
                if self.base_channels > 0:
                    # AdaGN: not fused, extended
                    base, xtra = th.split(
                        emb_out,
                        [2 * self.base_out_channels, 2 * self.out_channels - 2 * self.base_out_channels],
                        dim=1
                    )
                    base_scale, base_shift = th.chunk(base, 2, dim=1)
                    xtra_scale, xtra_shift = th.chunk(xtra, 2, dim=1)
                    scale = th.cat([base_scale, xtra_scale], dim=1)
                    shift = th.cat([base_shift, xtra_shift], dim=1)
                    h = out_norm(h) * (1 + scale) + shift
                else:
                    # AdaGN: not fused, not extended
                    scale, shift = th.chunk(emb_out, 2, dim=1)
                    h = out_norm(h) * (1 + scale) + shift
            # AdaGN: any
            h = out_rest(h)
        else:
            # not AdaGN
            h = h + emb_out
            h = self.out_layers(h)
        return self.skip_connection(x) + h


class AttentionBlock(GlideStyleBlock):
    """
    An attention block that allows spatial positions to attend to each other.

    Originally ported from here, but adapted to the N-d case.
    https://github.com/hojonathanho/diffusion/blob/1e0dceb3b3495bbe19116a5e1b3596cd0706c543/diffusion_tf/models/unet.py#L66.

    """
    # TODO: (nost) - why not try AdaGN for norm here?
    def __init__(self, channels, num_heads=1, use_checkpoint=False, use_checkpoint_lowcost=False, base_channels=None,
                 encoder_channels=None,
                 use_pos_emb=False,
                 use_adagn_pos_emb=False,
                 pos_emb_res=None,
                 zero_init_pos_emb=True,
                 zero_init_proj_out=True,
                 use_rotary_pos_emb=False,
                 capt_stream=lambda: None,
                 ):
        super().__init__()
        self.channels = channels
        self.num_heads = num_heads
        self.use_checkpoint = use_checkpoint
        use_checkpoint_lowcost = use_checkpoint_lowcost and not use_checkpoint

        self.use_pos_emb = use_pos_emb
        self.use_adagn_pos_emb = use_adagn_pos_emb
        self.use_rotary_pos_emb = use_rotary_pos_emb

        self.pos_emb = None
        rotary_pos_emb = None

        if self.use_pos_emb and self.use_adagn_pos_emb:
            raise ValueError('use_adagn_pos_emb todo')
        else:
            if self.use_pos_emb:
                if use_rotary_pos_emb:
                    rotary_pos_emb = RotaryEmbedding(
                        dim = self.channels // (2 * self.num_heads),
                        freqs_for = 'pixel',
                        max_freq = pos_emb_res
                    )
                else:
                    scaler = zero_module if zero_init_pos_emb else lambda x: x
                    self.pos_emb = scaler(
                        AxialPositionalEmbeddingShape(dim=self.channels, axial_shape=(pos_emb_res, pos_emb_res))
                    )
            self.norm = normalization(channels, base_channels=base_channels)
        self.qkv = conv_nd(1, channels, channels * 3, 1)
        self.attention = QKVAttention(rotary_pos_emb=rotary_pos_emb, pos_emb_res=pos_emb_res)
        scaler = zero_module if zero_init_proj_out else lambda x: x
        self.proj_out = scaler(conv_nd(1, channels, channels, 1))

        if encoder_channels is not None:
            if self.use_rotary_pos_emb:
                raise ValueError('todo')
            self.encoder_kv = conv_nd(1, encoder_channels, channels * 2, 1)
            self.encoder_norm = None # normalization(encoder_channels)
        else:
            self.encoder_kv = None
            self.encoder_norm = None

        self.capt_stream = capt_stream

    def forward(self, x, encoder_out=None, capt_attn_mask=None):
        return checkpoint(self._forward, (x, encoder_out, capt_attn_mask), self.parameters(), self.use_checkpoint)

    def compute_pos_emb(self, x):
        b, c, *spatial = x.shape
        in_shape  = (b, spatial[0]*spatial[1], c)
        pos_emb_val = self.pos_emb(in_shape, dtype=x.dtype, device=x.device)
        pos_emb_val = pos_emb_val.transpose(1, 2)   # b hw c --> b c hw
        return pos_emb_val

    def _forward(self, x, encoder_out=None, attn_mask=None):
        b, c, *spatial = x.shape
        if self.use_pos_emb and not self.use_rotary_pos_emb:
            pos_emb_val = self.compute_pos_emb(x)
            x = x.reshape(b, c, -1)
            norm_out = self.norm(x + pos_emb_val)
        else:
            x = x.reshape(b, c, -1)
            norm_out = self.norm(x)
        qkv = self.qkv(norm_out)
        qkv = qkv.reshape(b * self.num_heads, -1, qkv.shape[2])

        if self.capt_stream() is not None:
            th.cuda.current_stream().wait_stream(self.capt_stream())

        if (encoder_out is not None) and (self.encoder_kv is not None):
            encoder_kv = self.encoder_kv(encoder_out)
            encoder_kv = encoder_kv.reshape(b * self.num_heads, -1, encoder_kv.shape[2])

            my_attn_mask = th.tile(attn_mask.unsqueeze(1), (self.num_heads, qkv.shape[2], 1))

            my_attn_mask = th.cat([th.ones((qkv.shape[0], qkv.shape[2], qkv.shape[2]), dtype=bool, device=qkv.device), my_attn_mask], dim=2)
            my_attn_mask = (~my_attn_mask).to(encoder_kv.dtype) * -10000.

            h = self.attention(qkv, encoder_kv, my_attn_mask)
        else:
            h = self.attention(qkv)
        h = h.reshape(b, -1, h.shape[-1])
        h = self.proj_out(h)
        return (x + h).reshape(b, c, *spatial)


class QKVAttention(nn.Module):
    """
    A module which performs QKV attention.
    """

    def __init__(self, rotary_pos_emb=None, pos_emb_res=None,):
        super().__init__()
        self.rotary_pos_emb = rotary_pos_emb
        self.pos_emb_res = pos_emb_res

        if self.rotary_pos_emb is not None:
            freqs_h = self.rotary_pos_emb(th.linspace(-1, 1, steps = self.pos_emb_res), cache_key = self.pos_emb_res)
            freqs_w = self.rotary_pos_emb(th.linspace(-1, 1, steps = self.pos_emb_res), cache_key = self.pos_emb_res)

            print(("freqs_h.shape", freqs_h.shape))
            print(("freqs_w.shape", freqs_w.shape))
            self.register_buffer('freqs', broadcat((freqs_h[:, None, :], freqs_w[None, :, :]), dim = -1))
            print(("self.freqs.shape", self.freqs.shape))
        else:
            self.freqs = None

    def apply_rotary_pos_emb(self, q, k):
        if self.freqs is not None:
            q = rearrange(q, 'bhe c (h w) -> bhe h w c', h=self.pos_emb_res)
            k = rearrange(k, 'bhe c (h w) -> bhe h w c ', h=self.pos_emb_res)
            q = apply_rotary_emb(self.freqs, q)
            k = apply_rotary_emb(self.freqs, k)
            q = rearrange(q, 'bhe h w c -> bhe c (h w)', h=self.pos_emb_res)
            k = rearrange(k, 'bhe h w c -> bhe c (h w)', h=self.pos_emb_res)
        return q, k

    def forward(self, qkv, encoder_kv=None, attn_mask=None):
        """
        Apply QKV attention.

        :param qkv: an [N x (C * 3) x T] tensor of Qs, Ks, and Vs.
        :return: an [N x C x T] tensor after attention.
        """
        ch = qkv.shape[1] // 3
        q, k, v = th.split(qkv, ch, dim=1)
        q, k = self.apply_rotary_pos_emb(q, k)
        if encoder_kv is not None:
            ek, ev = encoder_kv.split(ch, dim=1)
            k = th.cat([ek, k], dim=-1)
            v = th.cat([ev, v], dim=-1)
        scale = 1 / math.sqrt(math.sqrt(ch))
        weight = th.einsum(
            "bct,bcs->bts", q * scale, k * scale
        )  # More stable with f16 than dividing afterwards
        weight = weight.float()
        if attn_mask is not None:
            weight = weight + attn_mask
        weight = th.softmax(weight, dim=-1).type(v.dtype)
        # if encoder_kv is not None:
        #     l_base = qkv.shape[2]
        #     print(f'l_base {l_base}')
        #     weight_on_capt = weight[:, :, l_base:].sum(dim=-1)
        #     wmin = weight_on_capt.min().item()
        #     wmean = weight_on_capt.mean().item()
        #     wmax = weight_on_capt.max().item()
        #     print(f"weight_on_capt min {wmin:.3f} | mean {wmean:.3f} | max {wmax:.3f}")
        return th.einsum("bts,bcs->bct", weight, v)

    @staticmethod
    def count_flops(model, _x, y):
        """
        A counter for the `thop` package to count the operations in an
        attention operation.

        Meant to be used like:

            macs, params = thop.profile(
                model,
                inputs=(inputs, timestamps),
                custom_ops={QKVAttention: QKVAttention.count_flops},
            )

        """
        b, c, *spatial = y[0].shape
        num_spatial = int(np.prod(spatial))
        # We perform two matmuls with the same number of ops.
        # The first computes the weight matrix, the second computes
        # the combination of the value vectors.
        matmul_ops = 2 * b * (num_spatial ** 2) * c
        model.total_ops += th.DoubleTensor([matmul_ops])


class MonochromeAdapter(nn.Module):
    def __init__(self, to_mono=True, needs_var=False):
        super().__init__()
        dims = (3, 1) if to_mono else (1, 3)
        w_init = 1/3. if to_mono else 1.

        self.linear_mean = nn.Linear(*dims)
        nn.init.constant_(self.linear_mean.weight, w_init)
        nn.init.constant_(self.linear_mean.bias, 0.)

        self.needs_var = needs_var
        if needs_var:
            self.linear_var = nn.Linear(*dims)
            nn.init.constant_(self.linear_var.weight, w_init)
            nn.init.constant_(self.linear_var.bias, 0.)

    def forward(self, x):
        segs = th.split(x, 3, dim=1)
        out = self.linear_mean(segs[0].transpose(1, 3))
        if self.needs_var and len(segs) > 1:
            out_var = self.linear_var(segs[1].transpose(1, 3))
            out = th.cat([out, out_var], dim=3)
        out = out.transpose(1, 3)
        return out


class DropinRGBAdapter(nn.Module):
    def __init__(self, needs_var=False, scale=1.0e0, diag_w=0.5):
        super().__init__()
        self.scale = scale
        dims = (3, 3)
        w_init = diag_w * th.eye(3) + (1 - diag_w) * (1/3.) * th.ones((3, 3))
        w_init = w_init / self.scale

        self.linear_mean_w = nn.Parameter(w_init)
        self.linear_mean_b = nn.Parameter(th.zeros((3,)))
        # self.linear_mean = nn.Linear(*dims)
        # nn.init.constant_(self.linear_mean.weight, w_init)
        # nn.init.constant_(self.linear_mean.bias, 0.)

        self.needs_var = needs_var
        if needs_var:
            self.linear_var_w = nn.Parameter(w_init)
            self.linear_var_b = nn.Parameter(th.zeros((3,)))
            # self.linear_var = nn.Linear(*dims)
            # nn.init.constant_(self.linear_var.weight, w_init)
            # nn.init.constant_(self.linear_var.bias, 0.)

    def forward(self, x):
        segs = th.split(x, 3, dim=1)
        # out = self.linear_mean(segs[0].transpose(1, 3))
        out = F.linear(
            segs[0].transpose(1, 3),
            self.scale * self.linear_mean_w,
            self.linear_mean_b
        )
        if self.needs_var and len(segs) > 1:
            # out_var = self.linear_var(segs[1].transpose(1, 3))
            out_var = F.linear(
                segs[0].transpose(1, 3),
                self.scale * self.linear_var_w,
                self.linear_var_b
            )
            out = th.cat([out, out_var], dim=3)
        out = out.transpose(1, 3)
        return out


class UNetModel(nn.Module):
    """
    The full UNet model with attention and timestep embedding.

    :param in_channels: channels in the input Tensor.
    :param model_channels: base channel count for the model.
    :param out_channels: channels in the output Tensor.
    :param num_res_blocks: number of residual blocks per downsample.
    :param attention_resolutions: a collection of downsample rates at which
        attention will take place. May be a set, list, or tuple.
        For example, if this contains 4, then at 4x downsampling, attention
        will be used.
    :param dropout: the dropout probability.
    :param channel_mult: channel multiplier for each level of the UNet.
    :param conv_resample: if True, use learned convolutions for upsampling and
        downsampling.
    :param dims: determines if the signal is 1D, 2D, or 3D.
    :param num_classes: if specified (as an int), then this model will be
        class-conditional with `num_classes` classes.
    :param use_checkpoint: use gradient checkpointing to reduce memory usage.
    :param num_heads: the number of attention heads in each attention layer.
    """

    def __init__(
        self,
        in_channels,
        model_channels,
        out_channels,
        num_res_blocks,
        attention_resolutions,
        dropout=0,
        channel_mult=(1, 2, 4, 8),
        conv_resample=True,
        dims=2,
        num_classes=None,
        use_checkpoint=False,
        use_checkpoint_up=False,
        use_checkpoint_middle=False,
        use_checkpoint_down=False,
        num_heads=1,
        num_heads_upsample=-1,
        use_scale_shift_norm=False,
        resblock_updown=False,
        channels_per_head=0,
        channels_per_head_upsample=-1,
        txt=False,
        txt_dim=128,
        txt_depth=2,
        max_seq_len=64,
        txt_resolutions=(8,),
        cross_attn_channels_per_head=-1,
        cross_attn_init_gain=1.,
        cross_attn_gain_scale=200,
        image_size=None,
        text_lr_mult=-1.,
        txt_output_layers_only=False,
        monochrome_adapter=False,
        txt_attn_before_attn=False,
        txt_avoid_groupnorm=False,
        cross_attn_orth_init=False,
        cross_attn_q_t_emb=False,
        txt_rezero=False,
        txt_ff_glu=False,
        txt_ff_mult=4,
        cross_attn_rezero=False,
        cross_attn_rezero_keeps_prenorm=False,
        cross_attn_use_layerscale=False,
        tokenizer=None,
        verbose=False,
        txt_t5=False,
        txt_rotary=False,
        colorize=False,
        rgb_adapter=False,
        weave_attn=False,
        weave_use_ff=True,
        weave_ff_rezero=True,
        weave_ff_force_prenorm=False,
        weave_ff_mult=4,
        weave_ff_glu=False,
        weave_qkv_dim_always_text=False,
        channels_last_mem=False,
        up_interp_mode="bilinear",
        weave_v2=False,
        use_checkpoint_lowcost=False,
        weave_use_ff_gain=False,
        bread_adapter_at_ds=-1,
        bread_adapter_only=False,
        bread_adapter_nearest_in=False,
        bread_adapter_zero_conv_in=False,
        expand_timestep_base_dim=-1,
        silu_impl="torch",
        using_capt=False,
        xattn_capt=True,
        weave_capt=True,
        glide_style_capt_attn=False,
        glide_style_capt_emb=False,
        glide_style_capt_emb_init_scale=0.1,
        glide_style_capt_emb_nonlin=False,
        label_emb_init_scale=0.,
        clipname='RN50',
        clip_use_penultimate_layer=False,
        use_checkpoint_below_res=-1,
        no_attn=False,
        no_attn_substitute_resblock=False,
        noise_cond=False,
        freeze_capt_encoder=False,
        use_inference_caching=False,
        clipmod=None,
        post_txt_image_attn='none',  # 'none', 'final', 'final_res', or 'all'
        txt_groupnorm_1group=True,
    ):
        super().__init__()

        print(f"unet: got txt={txt}, text_lr_mult={text_lr_mult}, txt_output_layers_only={txt_output_layers_only}, colorize={colorize} | weave_attn {weave_attn} | up_interp_mode={up_interp_mode} | weave_v2={weave_v2}")

        if text_lr_mult < 0:
            text_lr_mult = None

        print(f"unet: have text_lr_mult={text_lr_mult}")
        print(f"unet: got use_scale_shift_norm={use_scale_shift_norm}, resblock_updown={resblock_updown}")
        print(f"unet: got use_checkpoint={use_checkpoint}, use_checkpoint_up={use_checkpoint_up}, use_checkpoint_middle={use_checkpoint_middle}, use_checkpoint_down={use_checkpoint_down}, use_checkpoint_lowcost={use_checkpoint_lowcost}")
        print(f"unet: have noise_cond={noise_cond}, freeze_capt_encoder={freeze_capt_encoder}, post_txt_image_attn={post_txt_image_attn}")

        def vprint(*args):
            if verbose:
                print(*args)

        if num_heads_upsample == -1:
            num_heads_upsample = num_heads

        if channels_per_head_upsample == -1:
            channels_per_head_upsample = channels_per_head

        use_attn = not no_attn
        if use_attn:
            no_attn_substitute_resblock = False

        self.in_channels = in_channels
        self.model_channels = model_channels
        self.out_channels = out_channels
        self.num_res_blocks = num_res_blocks
        self.attention_resolutions = attention_resolutions
        self.dropout = dropout
        self.channel_mult = channel_mult
        self.conv_resample = conv_resample
        self.num_classes = num_classes
        self.use_checkpoint = use_checkpoint
        self.num_heads = num_heads
        self.num_heads_upsample = num_heads_upsample

        self.txt = txt
        self.txt_resolutions = txt_resolutions
        self.image_size = image_size

        self.using_capt = using_capt
        self.xattn_capt = xattn_capt
        self.glide_style_capt_attn = glide_style_capt_attn
        self.glide_style_capt_emb = glide_style_capt_emb
        self.clip_use_penultimate_layer = clip_use_penultimate_layer
        self.use_inference_caching = use_inference_caching

        self.noise_cond = noise_cond

        # if use_checkpoint_below_res < 0:
        #     use_checkpoint_below_res = self.image_size * 2
        self.use_checkpoint_below_res = use_checkpoint_below_res
        print(("self.use_checkpoint_below_res", self.use_checkpoint_below_res))

        if monochrome_adapter and rgb_adapter:
            print("using both monochrome_adapter and rgb_adapter, make sure this is intentional!")
        self.monochrome_adapter = monochrome_adapter
        self.rgb_adapter = rgb_adapter
        self.colorize = colorize
        self.channels_last_mem = channels_last_mem
        self.up_interp_mode = up_interp_mode
        self.expand_timestep_base_dim = expand_timestep_base_dim

        self.first_attn_block_ix = None

        if self.txt:
            self.text_encoder = TextEncoder(
                inner_dim=txt_dim,
                depth=txt_depth,
                max_seq_len=max_seq_len,
                lr_mult=text_lr_mult,
                use_rezero=txt_rezero,
                use_scalenorm=not txt_rezero,
                tokenizer=tokenizer,
                rel_pos_bias=txt_t5,
                rotary_pos_emb=txt_rotary,
                ff_glu=txt_ff_glu,
                ff_mult=txt_ff_mult,
                use_checkpoint=use_checkpoint,
                silu_impl=silu_impl
            )

        if self.using_capt:
            if clipmod is None:
                clipmod, _ = clip.load(name=clipname)
                del clipmod.visual
            if not freeze_capt_encoder:
                clipmod.float()
            self.clipmod = clipmod
            self.clipmod.positional_embedding = clipmod.positional_embedding
            self.clipmod.transformer = clipmod.transformer
            self.capt_embd_dim = clipmod.ln_final.weight.shape[0]

            if self.clip_use_penultimate_layer:
                self.capt_ln_final = nn.LayerNorm(self.capt_embd_dim)
            else:
                self.capt_ln_final = clipmod.ln_final

        self.tgt_pos_embs = nn.ModuleDict({})

        time_embed_dim = model_channels * 4
        self.time_embed = nn.Sequential(
            linear(model_channels, time_embed_dim),
            silu(impl="torch" if silu_impl == "fused" else silu_impl, use_checkpoint=use_checkpoint_lowcost),
            linear(time_embed_dim, time_embed_dim),
        )

        if self.noise_cond:
            self.time_embed_noise_cond = nn.Sequential(
                linear(model_channels, time_embed_dim),
                silu(impl="torch" if silu_impl == "fused" else silu_impl, use_checkpoint=use_checkpoint_lowcost),
                linear(time_embed_dim, time_embed_dim),
            )
        else:
            self.time_embed_noise_cond = None

        if self.glide_style_capt_emb:
            if glide_style_capt_emb_nonlin:
                self.capt_embed = nn.Sequential(
                    linear(self.capt_embd_dim, time_embed_dim),
                    silu(impl="torch" if silu_impl == "fused" else silu_impl, use_checkpoint=use_checkpoint_lowcost),
                    scale_module(linear(time_embed_dim, time_embed_dim), glide_style_capt_emb_init_scale)
                )
            else:
                self.capt_embed = scale_module(linear(self.capt_embd_dim, time_embed_dim), glide_style_capt_emb_init_scale)

        if self.num_classes is not None:
            self.label_emb = scale_module(nn.Embedding(num_classes, time_embed_dim), label_emb_init_scale)

        if monochrome_adapter:
            self.mono_to_rgb = MonochromeAdapter(to_mono=False, needs_var=False)

        if rgb_adapter:
            self.rgb_to_input = DropinRGBAdapter(needs_var=False)

        self.using_bread_adapter = bread_adapter_at_ds >= 1
        bread_adapter_in_added = False
        bread_adapter_out_added = False
        self.bread_adapter_only = bread_adapter_only
        print(f'unet self.bread_adapter_only: {self.bread_adapter_only}')

        mapper = lambda x: x
        if self.using_bread_adapter and bread_adapter_zero_conv_in:
            mapper = zero_module
        self.input_blocks = nn.ModuleList(
            [
                TimestepEmbedSequential(
                    mapper(conv_nd(dims, in_channels, model_channels, 3, padding=1, use_checkpoint=image_size <= use_checkpoint_below_res))
                )
            ]
        )

        input_block_chans = [model_channels]
        ch = model_channels
        ds = 1
        for level, mult in enumerate(channel_mult):
            for _ in range(num_res_blocks):
                layers = [
                    ResBlock(
                        ch,
                        time_embed_dim,
                        dropout,
                        out_channels=int(mult * model_channels),
                        dims=dims,
                        use_checkpoint=use_checkpoint or use_checkpoint_down or ((image_size // ds) <= use_checkpoint_below_res),
                        use_scale_shift_norm=use_scale_shift_norm,
                        use_checkpoint_lowcost=use_checkpoint_lowcost,
                        base_channels=expand_timestep_base_dim * ch // model_channels,
                        silu_impl=silu_impl,
                    )
                ]
                ch = int(mult * model_channels)
                if (ds in attention_resolutions):
                    if no_attn_substitute_resblock:
                        layers.append(
                            ResBlock(
                                ch,
                                time_embed_dim,
                                dropout,
                                out_channels=int(mult * model_channels),
                                dims=dims,
                                use_checkpoint=use_checkpoint or use_checkpoint_down or ((image_size // ds) <= use_checkpoint_below_res),
                                use_scale_shift_norm=use_scale_shift_norm,
                                use_checkpoint_lowcost=use_checkpoint_lowcost,
                                base_channels=expand_timestep_base_dim * ch // model_channels,
                                silu_impl=silu_impl,
                            )
                        )
                    elif use_attn:
                        num_heads_here = num_heads
                        if channels_per_head > 0:
                            num_heads_here = ch // channels_per_head
                        layers.append(
                            AttentionBlock(
                                ch, use_checkpoint=use_checkpoint or use_checkpoint_down or ((image_size // ds) <= use_checkpoint_below_res),
                                num_heads=num_heads_here,
                                use_checkpoint_lowcost=use_checkpoint_lowcost,
                                base_channels=expand_timestep_base_dim * ch // model_channels,
                                encoder_channels=self.capt_embd_dim if self.glide_style_capt_attn else None,
                                capt_stream=cuda_streams.capt,
                            )
                        )
                        if self.first_attn_block_ix is None:
                            self.first_attn_block_ix = len(self.input_blocks)
                    else:
                        layers.append(nn.Identity())
                if self.txt and ds in self.txt_resolutions and (not txt_output_layers_only):
                    num_heads_here = num_heads
                    if cross_attn_channels_per_head > 0:
                        num_heads_here = txt_dim // cross_attn_channels_per_head

                    emb_res = image_size // ds
                    if emb_res not in self.tgt_pos_embs:
                        pos_emb_dim = ch
                        # pos emb in AdaGN
                        if (not txt_avoid_groupnorm) and cross_attn_q_t_emb:
                            pos_emb_dim *= 2
                        self.tgt_pos_embs[str(emb_res)] = AxialPositionalEmbeddingShape(
                            dim=pos_emb_dim,
                            axial_shape=(emb_res, emb_res),
                        )
                    caa_args = dict(
                        use_checkpoint=use_checkpoint or use_checkpoint_down,
                        dim=ch,
                        time_embed_dim=time_embed_dim,
                        heads=num_heads_here,
                        text_dim=txt_dim,
                        emb_res = image_size // ds,
                        init_gain = cross_attn_init_gain,
                        gain_scale = cross_attn_gain_scale,
                        lr_mult=text_lr_mult,
                        needs_tgt_pos_emb=False,
                        avoid_groupnorm=txt_avoid_groupnorm,
                        orth_init=cross_attn_orth_init,
                        q_t_emb=cross_attn_q_t_emb,
                        use_rezero=cross_attn_rezero,
                        rezero_keeps_prenorm=cross_attn_rezero_keeps_prenorm,
                        use_layerscale=cross_attn_use_layerscale,
                        image_base_channels=expand_timestep_base_dim * ch // model_channels,
                        silu_impl=silu_impl,
                        groupnorm_1group=txt_groupnorm_1group,
                    )
                    if weave_attn:
                        caa_args['image_dim'] = caa_args.pop('dim')
                        caa_args.update(dict(
                            use_ff=weave_use_ff,
                            ff_rezero=weave_ff_rezero,
                            ff_force_prenorm=weave_ff_force_prenorm,
                            ff_mult=weave_ff_mult,
                            ff_glu=weave_ff_glu,
                            qkv_dim_always_text=weave_qkv_dim_always_text,
                            weave_v2=weave_v2,
                            use_ff_gain=weave_use_ff_gain,
                            txt_stream=cuda_streams.txt,
                        ))
                        caa = WeaveAttentionAdapter(**caa_args) if use_attn else nn.Identity()
                    else:
                        caa = CrossAttentionAdapter(**caa_args) if use_attn else nn.Identity()
                    if txt_attn_before_attn and (ds in attention_resolutions):
                        layers.insert(-1, caa)
                    else:
                        layers.append(caa)


                self.input_blocks.append(TimestepEmbedSequential(*layers))
                input_block_chans.append(ch)
                vprint(f"up   | {level} of {len(channel_mult)} | ch {ch} | ds {ds}")
            if level != len(channel_mult) - 1:
                self.input_blocks.append(
                    TimestepEmbedSequential(
                        ResBlock(
                            ch,
                            time_embed_dim,
                            dropout,
                            out_channels=ch,
                            dims=dims,
                            use_checkpoint=use_checkpoint or use_checkpoint_down or ((image_size // ds) <= use_checkpoint_below_res),
                            use_scale_shift_norm=use_scale_shift_norm,
                            down=True,
                            use_checkpoint_lowcost=use_checkpoint_lowcost,
                            base_channels=expand_timestep_base_dim * ch // model_channels,
                            silu_impl=silu_impl,
                        )
                        if resblock_updown
                        else Downsample(
                            ch, conv_resample, dims=dims
                        )
                    )
                )
                input_block_chans.append(ch)
                ds *= 2
                vprint(f"up   | ds {ds // 2} -> {ds}")

                if (bread_adapter_at_ds == ds) and (not bread_adapter_in_added):
                    vprint(f"adding bread_adapter_in at {ds}")
                    self.bread_adapter_in = BreadAdapterIn(in_channels=self.in_channels, model_channels=ch,
                                                           use_nearest=bread_adapter_nearest_in)
                    bread_adapter_in_added = True
                    self.input_blocks[-1].bread_adapter_in_pt = True

        vprint(f"input_block_chans: {input_block_chans}")

        def _middle_resblock():
            return ResBlock(
                ch,
                time_embed_dim,
                dropout,
                dims=dims,
                use_checkpoint=use_checkpoint or use_checkpoint_middle or ((image_size // ds) <= use_checkpoint_below_res),
                use_scale_shift_norm=use_scale_shift_norm,
                use_checkpoint_lowcost=use_checkpoint_lowcost,
                base_channels=expand_timestep_base_dim * ch // model_channels,
                silu_impl=silu_impl,
            )

        def _middle_attnblock():
            return AttentionBlock(
                ch,
                use_checkpoint=use_checkpoint or use_checkpoint_middle or ((image_size // ds) <= use_checkpoint_below_res),
                num_heads=num_heads,
                use_checkpoint_lowcost=use_checkpoint_lowcost,
                base_channels=expand_timestep_base_dim * ch // model_channels,
                encoder_channels=self.capt_embd_dim if self.glide_style_capt_attn else None,
                capt_stream=cuda_streams.capt,
            )

        self.middle_block = TimestepEmbedSequential(
            _middle_resblock(),
            _middle_resblock() if no_attn_substitute_resblock else (_middle_attnblock() if use_attn else nn.Identity()),
            _middle_resblock(),
        )

        self.output_blocks = nn.ModuleList([])
        for level, mult in list(enumerate(channel_mult))[::-1]:
            for i in range(num_res_blocks + 1):
                this_ch = ch + input_block_chans.pop()
                layers = [
                    ResBlock(
                        this_ch,
                        time_embed_dim,
                        dropout,
                        out_channels=int(model_channels * mult),
                        dims=dims,
                        use_checkpoint=use_checkpoint or use_checkpoint_up or ((image_size // ds) <= use_checkpoint_below_res),
                        use_scale_shift_norm=use_scale_shift_norm,
                        use_checkpoint_lowcost=use_checkpoint_lowcost,
                        base_channels=expand_timestep_base_dim * this_ch // model_channels,
                        silu_impl=silu_impl,
                    )
                ]
                ch = int(model_channels * mult)
                if ds in attention_resolutions:
                    if no_attn_substitute_resblock:
                        layers.append(
                            ResBlock(
                                ch,
                                time_embed_dim,
                                dropout,
                                out_channels=int(model_channels * mult),
                                dims=dims,
                                use_checkpoint=use_checkpoint or use_checkpoint_up or ((image_size // ds) <= use_checkpoint_below_res),
                                use_scale_shift_norm=use_scale_shift_norm,
                                use_checkpoint_lowcost=use_checkpoint_lowcost,
                                base_channels=expand_timestep_base_dim * this_ch // model_channels,
                                silu_impl=silu_impl,
                            )
                        )
                    elif use_attn:
                        num_heads_here = num_heads_upsample
                        if channels_per_head_upsample > 0:
                            num_heads_here = ch // channels_per_head_upsample
                        layers.append(
                            AttentionBlock(
                                ch,
                                use_checkpoint=use_checkpoint or use_checkpoint_up or ((image_size // ds) <= use_checkpoint_below_res),
                                num_heads=num_heads_here,
                                use_checkpoint_lowcost=use_checkpoint_lowcost,
                                base_channels=expand_timestep_base_dim * ch // model_channels,
                                encoder_channels=self.capt_embd_dim if self.glide_style_capt_attn else None,
                                capt_stream=cuda_streams.capt,
                            )
                        )
                    else:
                        layers.append(nn.Identity())
                if self.txt and ds in self.txt_resolutions:
                    use_capts = [False, True] if (self.using_capt and self.xattn_capt) else [False]
                    if self.glide_style_capt_attn:
                        use_capts = [False]
                    for use_capt in use_capts:
                        num_heads_here = num_heads
                        if cross_attn_channels_per_head > 0:
                            num_heads_here = txt_dim // cross_attn_channels_per_head

                        emb_res = image_size // ds
                        if emb_res not in self.tgt_pos_embs:
                            pos_emb_dim = ch
                            # pos emb in AdaGN
                            if (not txt_avoid_groupnorm) and cross_attn_q_t_emb:
                                pos_emb_dim *= 2
                            self.tgt_pos_embs[str(emb_res)] = AxialPositionalEmbeddingShape(
                                dim=pos_emb_dim,
                                axial_shape=(emb_res, emb_res),
                            )
                        caa_args = dict(
                            use_checkpoint=use_checkpoint or use_checkpoint_up,
                            dim=ch,
                            time_embed_dim=time_embed_dim,
                            heads=num_heads_here,
                            text_dim=self.capt_embd_dim if use_capt else txt_dim,
                            emb_res = emb_res,
                            init_gain = cross_attn_init_gain,
                            gain_scale = cross_attn_gain_scale,
                            lr_mult=text_lr_mult,
                            needs_tgt_pos_emb=False,
                            avoid_groupnorm=txt_avoid_groupnorm,
                            orth_init=cross_attn_orth_init,
                            q_t_emb=cross_attn_q_t_emb,
                            use_rezero=cross_attn_rezero,
                            rezero_keeps_prenorm=cross_attn_rezero_keeps_prenorm,
                            use_layerscale=cross_attn_use_layerscale,
                            image_base_channels=expand_timestep_base_dim * ch // model_channels,
                            silu_impl=silu_impl,
                            use_capt=use_capt,
                            txt_already_normed=use_capt and (self.clipmod.ln_final is not None),
                            groupnorm_1group=txt_groupnorm_1group,
                        )

                        is_final_res = (ds == min(txt_resolutions))
                        is_final_resblock = (i == num_res_blocks)

                        using_post_txt_image_attn = (
                            (post_txt_image_attn == 'all')
                            or (
                                (post_txt_image_attn == 'final_res')
                                and is_final_res
                            ) or (
                                (post_txt_image_attn == 'final')
                                and is_final_res
                                and is_final_resblock
                            )
                        )
                        post_txt_image_attn_mod = None
                        if using_post_txt_image_attn:
                            print(f"using post_txt_image_attn, ds={ds}, i={i}, emb_res={emb_res}, ch={ch} | min(txt_resolutions)={min(txt_resolutions)}, num_res_blocks={num_res_blocks}, post_txt_image_attn={post_txt_image_attn}")
                            post_txt_image_attn_mod = AttentionBlock(
                                ch,
                                use_checkpoint=use_checkpoint or use_checkpoint_up or ((image_size // ds) <= use_checkpoint_below_res),
                                num_heads=num_heads_here,
                                use_checkpoint_lowcost=use_checkpoint_lowcost,
                                base_channels=expand_timestep_base_dim * ch // model_channels,
                                encoder_channels=None,
                                use_pos_emb=True,
                                zero_init_pos_emb=False,
                                zero_init_proj_out=False,
                                pos_emb_res=emb_res,
                                use_rotary_pos_emb=True,
                            )
                        else:
                            print(f"not using post_txt_image_attn, ds={ds}, i={i}, emb_res={emb_res}, ch={ch} | min(txt_resolutions)={min(txt_resolutions)}, num_res_blocks={num_res_blocks}, post_txt_image_attn={post_txt_image_attn}")

                        caa_args['post_txt_image_attn'] = post_txt_image_attn_mod

                        if weave_attn:
                            caa_args['image_dim'] = caa_args.pop('dim')
                            caa_args.update(dict(
                                use_ff=weave_use_ff,
                                ff_rezero=weave_ff_rezero,
                                ff_force_prenorm=weave_ff_force_prenorm or use_capt, # ! testing this out
                                ff_mult=weave_ff_mult,
                                ff_glu=weave_ff_glu,
                                qkv_dim_always_text=weave_qkv_dim_always_text,
                                weave_v2=weave_v2,
                                use_ff_gain=weave_use_ff_gain,
                                no_itot=use_capt and (not weave_capt),
                                txt_stream=cuda_streams.txt,
                            ))
                            caa = WeaveAttentionAdapter(**caa_args) if use_attn else nn.Identity()
                        else:
                            caa = CrossAttentionAdapter(**caa_args) if use_attn else nn.Identity()

                        if txt_attn_before_attn and (ds in attention_resolutions):
                            layers.insert(-1, caa)
                        else:
                            layers.append(caa)
                vprint(f"down | {level} of {len(channel_mult)} | ch {ch} | ds {ds}")
                if level and i == num_res_blocks:
                    if (bread_adapter_at_ds == ds) and (not bread_adapter_out_added):
                        vprint(f"adding bread_adapter_out at {ds}")
                        self.bread_adapter_out = BreadAdapterOut(silu_impl=silu_impl, out_channels=out_channels, model_channels=ch)
                        bread_adapter_out_added = True
                        self.output_blocks.append(TimestepEmbedSequential(*layers))
                        layers = []
                        self.output_blocks[-1].bread_adapter_out_pt = True

                    layers.append(
                        ResBlock(
                            ch,
                            time_embed_dim,
                            dropout,
                            out_channels=ch,
                            dims=dims,
                            use_checkpoint=use_checkpoint or use_checkpoint_up or ((image_size // ds) <= use_checkpoint_below_res),
                            use_scale_shift_norm=use_scale_shift_norm,
                            up=True,
                            use_checkpoint_lowcost=use_checkpoint_lowcost,
                            base_channels=expand_timestep_base_dim * ch // model_channels,
                            silu_impl=silu_impl,
                        )
                        if resblock_updown
                        else Upsample(ch, conv_resample, dims=dims)
                    )
                    ds //= 2
                    vprint(f"down | ds {ds * 2} -> {ds}")
                self.output_blocks.append(TimestepEmbedSequential(*layers))
                # if (bread_adapter_at_ds == (ds*2)) and (not bread_adapter_out_added):
                #     vprint(f"adding bread_adapter_out at {ds*2}")
                #     self.bread_adapter_out = BreadAdapterOut(out_channels=out_channels, model_channels=ch)
                #     bread_adapter_out_added = True
                #     self.output_blocks[-1].bread_adapter_out_pt = True

        out_base_channels = self.expand_timestep_base_dim
        if out_base_channels == ch:
            out_base_channels = -1

        self.out = nn.Sequential(
            normalization(ch, base_channels=out_base_channels, fused=silu_impl=="fused"),
            silu(impl=silu_impl, use_checkpoint=use_checkpoint_lowcost),
            zero_module(conv_nd(dims, int(channel_mult[0] * model_channels), out_channels, 3, padding=1)),
        )

        if monochrome_adapter:
            self.rgb_to_mono = MonochromeAdapter(to_mono=True, needs_var=out_channels>3)

        if rgb_adapter:
            self.output_to_rgb = DropinRGBAdapter(needs_var=out_channels>3)

        print(('self.first_attn_block_ix', self.first_attn_block_ix))

    def timestep_embedding(self, timesteps):
        if self.expand_timestep_base_dim > 0 and self.expand_timestep_base_dim != self.model_channels:
            return expanded_timestep_embedding(timesteps, self.model_channels, self.expand_timestep_base_dim)
        return timestep_embedding(timesteps, self.model_channels)

    def convert_to_fp16(self):
        """
        Convert the torso of the model to float16.
        """
        self.input_blocks.apply(convert_module_to_f16)
        self.middle_block.apply(convert_module_to_f16)
        self.output_blocks.apply(convert_module_to_f16)

        if self.channels_last_mem:
            self.input_blocks.to(memory_format=th.channels_last)
            self.middle_block.to(memory_format=th.channels_last)
            self.output_blocks.to(memory_format=th.channels_last)

        # if hasattr(self, 'text_encoder'):
        #     self.text_encoder.apply(convert_module_to_f16)

    def convert_to_fp32(self):
        """
        Convert the torso of the model to float32.
        """
        self.input_blocks.apply(convert_module_to_f32)
        self.middle_block.apply(convert_module_to_f32)
        self.output_blocks.apply(convert_module_to_f32)
        # if hasattr(self, 'text_encoder'):
        #     self.text_encoder.apply(convert_module_to_f32)

    @property
    def inner_dtype(self):
        """
        Get the dtype used by the torso of the model.
        """
        return next(self.input_blocks.parameters()).dtype

    @property
    def device(self):
        return self.time_embed[0].weight.device

    @lru_cache(2)
    def embed_capt_cached(self, capt_toks):
        return self.embed_capt(capt_toks)

    def embed_capt(self, capt_toks):
        capt_attn_mask = capt_toks != 0
        capt = clip_encode_text_nopool(
            self.clipmod.token_embedding, self.clipmod.positional_embedding, self.clipmod.transformer,
            capt_toks,
            ln_final=self.capt_ln_final if self.glide_style_capt_attn else None,
            use_penultimate_layer=self.clip_use_penultimate_layer,
            out_format='ndl' if self.glide_style_capt_attn else 'nld',
            dtype = self.inner_dtype,
            )
        return capt, capt_attn_mask

    @cuda_streams.use_main_stream
    def forward(self, x, timesteps, y=None, txt=None, capt=None, cond_timesteps=None):
        """
        Apply the model to an input batch.

        :param x: an [N x C x ...] Tensor of inputs.
        :param timesteps: a 1-D batch of timesteps.
        :param y: an [N] Tensor of labels, if class-conditional.
        :return: an [N x C x ...] Tensor of outputs.
        """
        # print(f"forward: txt passed = {txt is not None}, model txt = {self.txt}")
        # if isinstance(txt, dict):
        #     capt = txt['capt']
        #     txt = txt['txt']
        assert (y is not None) == (
            self.num_classes is not None
        ), "must specify y if and only if the model is class-conditional"

        assert (txt is not None) == (
            self.txt
        ), "must specify txt if and only if the model is text-conditional"

        assert (cond_timesteps is not None) == (
            self.noise_cond
        ), "must specify noise_cond if and only if the model uses noise cond"

        attn_mask = None
        capt_attn_mask = None

        with th.cuda.stream(cuda_streams.main()):
            hs = []
            emb = self.time_embed(self.timestep_embedding(timesteps))

            if cond_timesteps is not None:
                emb = emb + self.time_embed_noise_cond(self.timestep_embedding(cond_timesteps))

            if self.num_classes is not None:
                assert y.shape == (x.shape[0],)
                emb = emb + self.label_emb(y)

            # pre-silu
            emb = F.silu(emb)

            h = x

            if self.monochrome_adapter:
                h = self.mono_to_rgb(h)
            if self.rgb_adapter:
                h = self.rgb_to_input(h)

            if self.channels_last_mem:
                h = h.to(memory_format=th.channels_last)
            if self.using_bread_adapter:
                h_bread_in = self.bread_adapter_in(h)
                h_bread_out = None
            for i, module in enumerate(self.input_blocks):
                # print(module)
                # print(f"h: {h.shape} | hs: {[t.shape for t in hs]}")
                h, txt, capt = module((h, txt, capt), emb, attn_mask=attn_mask, tgt_pos_embs=self.tgt_pos_embs, capt_attn_mask=capt_attn_mask)
                if getattr(module, 'bread_adapter_in_pt', False):
                    if self.bread_adapter_only:
                        h = h_bread_in
                    else:
                        h = h + h_bread_in
                hs.append(h)

                if i == max(0, self.first_attn_block_ix // 2):
                    with th.cuda.stream(cuda_streams.capt()):
                        if self.using_capt and capt is not None:
                            capt, capt_attn_mask = self.embed_capt_cached(capt) if self.use_inference_caching else self.embed_capt(capt)
                            if self.glide_style_capt_emb:
                                eos = capt[th.arange(capt_toks.shape[0]), :, capt_toks.argmax(dim=-1)]
                                emb = emb + self.capt_embed(eos)

                if i == min(len(self.input_blocks), self.first_attn_block_ix + 2):
                    with th.cuda.stream(cuda_streams.txt()):
                        # TODO: get queries for itot ready in this step?
                        if txt is not None:
                            txt, attn_mask = self.text_encoder(txt, timesteps=timesteps)
                            # txt = txt.type(self.inner_dtype)


                # print(f'\th type: {h.dtype}')

            h, txt, capt = self.middle_block((h, txt, capt), emb, attn_mask=attn_mask, tgt_pos_embs=self.tgt_pos_embs, capt_attn_mask=capt_attn_mask)
            skip_pop = False
            for module in self.output_blocks:
                # print(module)
                # print(f"h: {h.shape} | hs: {[t.shape for t in hs]}")
                if skip_pop:
                    cat_in = h
                    skip_pop = False
                else:
                    if self.expand_timestep_base_dim > 0:
                        ch = h.shape[1]
                        mult = ch // self.model_channels
                        h_base, h_xtra = th.split(
                            h,
                            [mult * self.expand_timestep_base_dim, ch - mult * self.expand_timestep_base_dim],
                            dim=1
                        )

                        popped = hs.pop()
                        ch = popped.shape[1]
                        mult = ch // self.model_channels
                        popped_base, popped_xtra = th.split(
                            popped,
                            [mult * self.expand_timestep_base_dim, ch - mult * self.expand_timestep_base_dim],
                            dim=1
                        )

                        cat_in = th.cat([h_base, popped_base, h_xtra, popped_xtra], dim=1)
                    else:
                        cat_in = th.cat([h, hs.pop()], dim=1)
                h, txt, capt = module((cat_in, txt, capt), emb, attn_mask=attn_mask, tgt_pos_embs=self.tgt_pos_embs, capt_attn_mask=capt_attn_mask)
                if getattr(module, 'bread_adapter_out_pt', False):
                    h_bread_out = self.bread_adapter_out(h)
                    skip_pop = True
                # print(f'\th type: {h.dtype}')
            # h = h.type(x.dtype)
            # print(f'h type: {h.dtype}')

<<<<<<< HEAD
            h = checkpoint(self.out.forward, (h,), self.out.parameters(), self.image_size <= self.use_checkpoint_below_res)
=======
        # pre-silu
        emb = F.silu(emb)

        attn_mask = None
        if txt is not None:
            txt, attn_mask = self.text_encoder(txt, timesteps=timesteps)
            txt = txt.type(self.inner_dtype)
>>>>>>> ab025d0e

            # print(f'\th type: {h.dtype}')

            if self.using_bread_adapter:
                if self.bread_adapter_only:
                    h = h_bread_out
                else:
                    h = h + h_bread_out

            if self.rgb_adapter:
                h = self.output_to_rgb(h)
            if self.monochrome_adapter:
                h = self.rgb_to_mono(h)

        th.cuda.synchronize()

        return h

    def get_feature_vectors(self, x, timesteps, y=None):
        """
        Apply the model and return all of the intermediate tensors.

        :param x: an [N x C x ...] Tensor of inputs.
        :param timesteps: a 1-D batch of timesteps.
        :param y: an [N] Tensor of labels, if class-conditional.
        :return: a dict with the following keys:
                 - 'down': a list of hidden state tensors from downsampling.
                 - 'middle': the tensor of the output of the lowest-resolution
                             block in the model.
                 - 'up': a list of hidden state tensors from upsampling.
        """
        hs = []
        emb = self.time_embed(self.timestep_embedding(timesteps))
        if self.num_classes is not None:
            assert y.shape == (x.shape[0],)
            emb = emb + self.label_emb(y)
        result = dict(down=[], up=[])
        h = x.type(self.inner_dtype)
        for module in self.input_blocks:
            h = module(h, emb)
            hs.append(h)
            result["down"].append(h.type(x.dtype))
        h = self.middle_block(h, emb)
        result["middle"] = h.type(x.dtype)
        for module in self.output_blocks:
            cat_in = th.cat([h, hs.pop()], dim=1)
            h = module(cat_in, emb)
            result["up"].append(h.type(x.dtype))
        return result


class SuperResModel(UNetModel):
    """
    A UNetModel that performs super-resolution.

    Expects an extra kwarg `low_res` to condition on a low-resolution image.
    """

    def __init__(self, in_channels, *args, **kwargs):
        super().__init__(in_channels + 1 if kwargs.get('colorize') else in_channels * 2, *args, **kwargs)

    @cuda_streams.use_main_stream
    def forward(self, x, timesteps, low_res=None, **kwargs):
        _, _, new_height, new_width = x.shape
        upsampled = F.interpolate(low_res, (new_height, new_width), mode=self.up_interp_mode)
        x = th.cat([x, upsampled], dim=1)
        return super().forward(x, timesteps, **kwargs)

    def get_feature_vectors(self, x, timesteps, low_res=None, **kwargs):
        _, new_height, new_width, _ = x.shape
        upsampled = F.interpolate(low_res, (new_height, new_width), mode=self.up_interp_mode)
        x = th.cat([x, upsampled], dim=1)
        return super().get_feature_vectors(x, timesteps, **kwargs)<|MERGE_RESOLUTION|>--- conflicted
+++ resolved
@@ -1548,17 +1548,7 @@
             # h = h.type(x.dtype)
             # print(f'h type: {h.dtype}')
 
-<<<<<<< HEAD
             h = checkpoint(self.out.forward, (h,), self.out.parameters(), self.image_size <= self.use_checkpoint_below_res)
-=======
-        # pre-silu
-        emb = F.silu(emb)
-
-        attn_mask = None
-        if txt is not None:
-            txt, attn_mask = self.text_encoder(txt, timesteps=timesteps)
-            txt = txt.type(self.inner_dtype)
->>>>>>> ab025d0e
 
             # print(f'\th type: {h.dtype}')
 
