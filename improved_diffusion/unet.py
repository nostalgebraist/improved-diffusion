from abc import abstractmethod
from functools import lru_cache

import math

import numpy as np
import torch as th
import torch.nn as nn
import torch.nn.functional as F

from axial_positional_embedding import AxialPositionalEmbedding
from x_transformers.x_transformers import Rezero

from .fp16_util import convert_module_to_f16, convert_module_to_f32
from .nn import (
    silu,
    adagn_silu,
    adagn_silu_extended_32_8,
    adagn_silu_extended_32_6,
    adagn_silu_extended_32_1,
    conv_nd,
    linear,
    avg_pool_nd,
    zero_module,
    normalization,
    timestep_embedding,
    checkpoint,
    expanded_timestep_embedding,
    scale_module,
    LayerNorm32
)

from .text_nn import TextEncoder, CrossAttention, WeaveAttention

import clip
from transformer_utils.partial_forward import partial_forward

def clip_encode_text_nopool(token_embedding, positional_embedding, transformer, toks, dtype=th.float32, out_format='nld',
                            ln_final=None,
                            use_penultimate_layer=False):
    clip_dtype = transformer.resblocks[0].attn.out_proj.weight.dtype
    x = token_embedding(toks).type(clip_dtype)  # [batch_size, n_ctx, d_model]

    x = x + positional_embedding.type(clip_dtype)
    x = x.permute(1, 0, 2)  # NLD -> LND

    if use_penultimate_layer:
        # from imagen paper - note that cos sims between layer outputs get way lower in the final one
        out_name = 'resblocks.' + str(len(transformer.resblocks) - 2)
        x = partial_forward(transformer, [out_name], x)[out_name]
    else:
        x = transformer(x)

    if ln_final is not None:
        x = x.permute(1, 0, 2)  # LND -> NLD
        x = x.type(dtype)
        x = ln_final(x)
        if out_format == 'ndl':
            x = x.permute(0, 2, 1)  # NLD -> NDL
    else:
        if out_format == 'nld':
            x = x.permute(1, 0, 2)  # LND -> NLD
        elif out_format == 'ndl':
            x = x.permute(1, 2, 0)  # LND -> NDL
        else:
            raise ValueError(out_format)
    # x = ln_final(x)
    x = x.type(dtype)

    # x.shape = [batch_size, n_ctx, transformer.width]

    return x


class TimestepBlock(nn.Module):
    """
    Any module where forward() takes timestep embeddings as a second argument.
    """

    @abstractmethod
    def forward(self, x, emb):
        """
        Apply the module to `x` given `emb` timestep embeddings.
        """


class TextTimestepBlock(nn.Module):
    @abstractmethod
    def forward(self, x, emb, txt, capt, attn_mask=None, tgt_pos_embs=None, capt_attn_mask=None, ):
        """
        Apply the module to `x` given `txt` texts.
        """


class GlideStyleBlock(nn.Module):
    @abstractmethod
    def forward(self, x, capt, capt_attn_mask):
        """
        Hack to let AttentionBlock just add capt to its usual x without adding too much code
        """


class CrossAttentionAdapter(TextTimestepBlock):
    def __init__(self, *args, use_capt=False, **kwargs):
        super().__init__()
        self.cross_attn = CrossAttention(*args, **kwargs)
        self.use_capt = use_capt

    def forward(self, x, emb, txt, capt, attn_mask=None, tgt_pos_embs=None, timesteps=None, capt_attn_mask=None):
        if self.use_capt:
            src = capt
            attn_mask_ = capt_attn_mask
        else:
            src = txt
            attn_mask_ = attn_mask

        x, orig_text = self.cross_attn.forward(src=src, tgt=x, attn_mask=attn_mask_, tgt_pos_embs=tgt_pos_embs, timestep_emb=emb)
        return x, txt


class WeaveAttentionAdapter(TextTimestepBlock):
    def __init__(self, *args, use_capt=False, **kwargs):
        super().__init__()
        self.weave_attn = WeaveAttention(*args, **kwargs)
        self.use_capt = use_capt

    def forward(self, x, emb, txt, capt, attn_mask=None, tgt_pos_embs=None, timesteps=None, capt_attn_mask=None):
        if self.use_capt:
            text = capt
            attn_mask_ = capt_attn_mask
        else:
            text = txt
            attn_mask_ = attn_mask

        x, orig_text = self.weave_attn.forward(text=text, image=x, attn_mask=attn_mask_, tgt_pos_embs=tgt_pos_embs, timestep_emb=emb)
        return x, txt


class TimestepEmbedSequential(nn.Sequential, TimestepBlock):
    """
    A sequential module that passes timestep embeddings to the children that
    support it as an extra input.
    """

    def forward(self, inps, emb, attn_mask=None, tgt_pos_embs=None, timesteps=None, capt_attn_mask=None):
        x, txt, capt = inps
        for layer in self:
            if isinstance(layer, TimestepBlock):
                x = layer(x, emb)
            elif isinstance(layer, TextTimestepBlock):
                x, txt = layer(x, emb, txt, capt, attn_mask=attn_mask, tgt_pos_embs=tgt_pos_embs, capt_attn_mask=capt_attn_mask)
            elif isinstance(layer, GlideStyleBlock):
                x = layer(x, capt, capt_attn_mask)
            else:
                x = layer(x)
        return x, txt, capt


class Upsample(nn.Module):
    """
    An upsampling layer with an optional convolution.

    :param channels: channels in the inputs and outputs.
    :param use_conv: a bool determining if a convolution is applied.
    :param dims: determines if the signal is 1D, 2D, or 3D. If 3D, then
                 upsampling occurs in the inner-two dimensions.
    """

    def __init__(self, channels, use_conv, dims=2, use_checkpoint_lowcost=False, mode='nearest'):
        super().__init__()
        self.channels = channels
        self.use_conv = use_conv
        self.dims = dims
        self.mode = mode
        self.use_checkpoint = use_checkpoint_lowcost and not use_conv
        if use_conv:
            self.conv = conv_nd(dims, channels, channels, 3, padding=1)

    def forward(self, x):
        return checkpoint(
            self._forward, (x,), self.parameters(), self.use_checkpoint
        )

    def _forward(self, x):
        assert x.shape[1] == self.channels
        if self.dims == 3:
            x = F.interpolate(
                x, (x.shape[2], x.shape[3] * 2, x.shape[4] * 2), mode=self.mode
            )
        else:
            x = F.interpolate(x, scale_factor=2, mode=self.mode)
        if self.use_conv:
            x = self.conv(x)
        return x


class Downsample(nn.Module):
    """
    A downsampling layer with an optional convolution.

    :param channels: channels in the inputs and outputs.
    :param use_conv: a bool determining if a convolution is applied.
    :param dims: determines if the signal is 1D, 2D, or 3D. If 3D, then
                 downsampling occurs in the inner-two dimensions.
    """

    def __init__(self, channels, use_conv, dims=2, use_checkpoint_lowcost=False, use_nearest=False):
        super().__init__()
        self.channels = channels
        self.use_conv = use_conv
        self.dims = dims
        self.use_checkpoint = use_checkpoint_lowcost and not use_conv
        self.use_nearest = use_nearest
        stride = 2 if dims != 3 else (1, 2, 2)
        if self.use_nearest:
            self.op = None
        elif use_conv:
            self.op = conv_nd(dims, channels, channels, 3, stride=stride, padding=1)
        else:
            self.op = avg_pool_nd(dims, kernel_size=stride, stride=stride)

    def forward(self, x):
        return checkpoint(
            self._forward, (x,), self.parameters(), self.use_checkpoint
        )

    def _forward(self, x):
        assert x.shape[1] == self.channels
        if self.use_nearest:
            return F.interpolate(x, scale_factor=0.5, mode="nearest")
        return self.op(x)


class BreadAdapterIn(nn.Module):
    def __init__(self, in_channels, model_channels, use_nearest=False, dims=2, use_checkpoint=False):
        super().__init__()

        self.use_checkpoint = use_checkpoint

        self.down = Downsample(in_channels, False, dims, use_nearest=use_nearest)
        self.transducer = conv_nd(dims, in_channels, model_channels, 3, padding=1)

    def forward(self, x):
        return checkpoint(
            self._forward, (x,), self.parameters(), self.use_checkpoint
        )

    def _forward(self, x):
        return self.transducer(self.down(x))


class BreadAdapterOut(nn.Module):
    def __init__(self, model_channels, out_channels, dims=2, use_checkpoint=False, silu_impl="torch"):
        super().__init__()

        self.use_checkpoint = use_checkpoint

        # self.down = Downsample(model_channels, False, dims)
        self.up = Upsample(out_channels, False, dims)
        self.transducer = nn.Sequential(
            normalization(model_channels, fused=silu_impl=="fused"),
            silu(impl=silu_impl),
            zero_module(conv_nd(dims, model_channels, out_channels, 3, padding=1)),
        )

    def forward(self, x):
        return checkpoint(
            self._forward, (x,), self.parameters(), self.use_checkpoint
        )

    def _forward(self, x):
        return self.up(self.transducer(x))
        # return self.up(self.transducer(self.down(x)))


class ResBlock(TimestepBlock):
    """
    A residual block that can optionally change the number of channels.
    :param channels: the number of input channels.
    :param emb_channels: the number of timestep embedding channels.
    :param dropout: the rate of dropout.
    :param out_channels: if specified, the number of out channels.
    :param use_conv: if True and out_channels is specified, use a spatial
        convolution instead of a smaller 1x1 convolution to change the
        channels in the skip connection.
    :param dims: determines if the signal is 1D, 2D, or 3D.
    :param use_checkpoint: if True, use gradient checkpointing on this module.
    :param up: if True, use this block for upsampling.
    :param down: if True, use this block for downsampling.
    """

    def __init__(
        self,
        channels,
        emb_channels,
        dropout,
        out_channels=None,
        use_conv=False,
        use_scale_shift_norm=False,
        dims=2,
        use_checkpoint=False,
        up=False,
        down=False,
        use_checkpoint_lowcost=False,
        base_channels=None,
        silu_impl="torch"
    ):
        super().__init__()
        self.channels = channels
        self.emb_channels = emb_channels
        self.dropout = dropout
        self.out_channels = out_channels or channels
        self.use_conv = use_conv
        self.use_checkpoint = use_checkpoint
        self.use_scale_shift_norm = use_scale_shift_norm
        if use_checkpoint:
            use_checkpoint_lowcost = False

        self.fused = silu_impl=="fused"

        if base_channels > 0:
            self.base_channels = base_channels
            self.base_out_channels = self.base_channels * self.out_channels // channels
        else:
            self.base_channels = base_channels
            self.base_out_channels = base_channels

        self.in_layers = nn.Sequential(
            normalization(channels, base_channels=self.base_channels, fused=self.fused),
            silu(impl=silu_impl, use_checkpoint=use_checkpoint_lowcost),
            conv_nd(dims, channels, self.out_channels, 3, padding=1),
        )

        self.updown = up or down

        if up:
            self.h_upd = Upsample(channels, False, dims, use_checkpoint_lowcost=use_checkpoint_lowcost)
            self.x_upd = Upsample(channels, False, dims, use_checkpoint_lowcost=use_checkpoint_lowcost)
        elif down:
            self.h_upd = Downsample(channels, False, dims, use_checkpoint_lowcost=use_checkpoint_lowcost)
            self.x_upd = Downsample(channels, False, dims, use_checkpoint_lowcost=use_checkpoint_lowcost)
        else:
            self.h_upd = self.x_upd = nn.Identity()

        emb_silu_impl = "pre_silu"
        self.emb_layers = nn.Sequential(
            silu(impl=emb_silu_impl, use_checkpoint=use_checkpoint_lowcost),
            linear(
                emb_channels,
                2 * self.out_channels if use_scale_shift_norm else self.out_channels,
            ),
        )
        self.out_layers = nn.Sequential(
            normalization(self.out_channels, base_channels=self.base_out_channels, fused=self.fused),
            silu(impl=silu_impl, use_checkpoint=use_checkpoint_lowcost),
            nn.Dropout(p=dropout) if dropout > 0 else nn.Identity(),
            zero_module(
                conv_nd(dims, self.out_channels, self.out_channels, 3, padding=1)
            ),
        )

        if self.out_channels == channels:
            self.skip_connection = nn.Identity()
        elif use_conv:
            self.skip_connection = conv_nd(
                dims, channels, self.out_channels, 3, padding=1
            )
        else:
            self.skip_connection = conv_nd(dims, channels, self.out_channels, 1)

    def forward(self, x, emb):
        """
        Apply the block to a Tensor, conditioned on a timestep embedding.
        :param x: an [N x C x ...] Tensor of features.
        :param emb: an [N x emb_channels] Tensor of timestep embeddings.
        :return: an [N x C x ...] Tensor of outputs.
        """
        return checkpoint(
            self._forward, (x, emb), self.parameters(), self.use_checkpoint
        )

    def _forward(self, x, emb):
        if self.updown:
            in_rest, in_conv = self.in_layers[:-1], self.in_layers[-1]
            h = in_rest(x)
            h = self.h_upd(h)
            x = self.x_upd(x)
            h = in_conv(h)
        else:
            # print(f'x shape: {x.shape}')
            # print(f'self.in_layers[0].weight shape: {self.in_layers[0].weight.shape}')
            h = self.in_layers(x)
        emb_out = self.emb_layers(emb).type(h.dtype)
        while len(emb_out.shape) < len(h.shape):
            emb_out = emb_out[..., None]
        if self.use_scale_shift_norm:
            out_norm, out_rest = self.out_layers[0], self.out_layers[1:]
            if self.fused:
                if self.base_channels > 0:
                    # AdaGN: fused, extended
                    base, xtra = th.split(
                        emb_out,
                        [2 * self.base_out_channels, 2 * self.out_channels - 2 * self.base_out_channels],
                        dim=1
                    )
                    base_h, xtra_h = th.split(h, [out_norm.num_channels_base, out_norm.num_channels_xtra], dim=1)
                    if out_norm.num_groups_xtra == 8:
                        fn = adagn_silu_extended_32_8
                    elif out_norm.num_groups_xtra == 6:
                        fn = adagn_silu_extended_32_6
                    elif out_norm.num_groups_xtra == 1:
                        fn = adagn_silu_extended_32_1
                    else:
                        raise ValueError(out_norm.num_groups_xtra)
                    h = fn(
                        base_h, xtra_h,
                        base, xtra,
                        out_norm.weight, out_norm.bias,
                        out_norm.weight_xtra, out_norm.bias_xtra,
                    )
                else:
                    # AdaGN: fused, not extended
                    h = adagn_silu(h, emb_out, out_norm.weight, out_norm.bias)
            else:
                if self.base_channels > 0:
                    # AdaGN: not fused, extended
                    base, xtra = th.split(
                        emb_out,
                        [2 * self.base_out_channels, 2 * self.out_channels - 2 * self.base_out_channels],
                        dim=1
                    )
                    base_scale, base_shift = th.chunk(base, 2, dim=1)
                    xtra_scale, xtra_shift = th.chunk(xtra, 2, dim=1)
                    scale = th.cat([base_scale, xtra_scale], dim=1)
                    shift = th.cat([base_shift, xtra_shift], dim=1)
                    h = out_norm(h) * (1 + scale) + shift
                else:
                    # AdaGN: not fused, not extended
                    scale, shift = th.chunk(emb_out, 2, dim=1)
                    h = out_norm(h) * (1 + scale) + shift
            # AdaGN: any
            h = out_rest(h)
        else:
            # not AdaGN
            h = h + emb_out
            h = self.out_layers(h)
        return self.skip_connection(x) + h


class AttentionBlock(GlideStyleBlock):
    """
    An attention block that allows spatial positions to attend to each other.

    Originally ported from here, but adapted to the N-d case.
    https://github.com/hojonathanho/diffusion/blob/1e0dceb3b3495bbe19116a5e1b3596cd0706c543/diffusion_tf/models/unet.py#L66.

    """
    # TODO: (nost) - why not try AdaGN for norm here?
    def __init__(self, channels, num_heads=1, use_checkpoint=False, use_checkpoint_lowcost=False, base_channels=None,
                 encoder_channels=None):
        super().__init__()
        self.channels = channels
        self.num_heads = num_heads
        self.use_checkpoint = use_checkpoint
        use_checkpoint_lowcost = use_checkpoint_lowcost and not use_checkpoint

        self.norm = normalization(channels, base_channels=base_channels)
        self.qkv = conv_nd(1, channels, channels * 3, 1)
        self.attention = QKVAttention()
        self.proj_out = zero_module(conv_nd(1, channels, channels, 1))

        if encoder_channels is not None:
            self.encoder_kv = conv_nd(1, encoder_channels, channels * 2, 1)
            self.encoder_norm = None # normalization(encoder_channels)
        else:
            self.encoder_kv = None
            self.encoder_norm = None

    def forward(self, x, encoder_out=None, capt_attn_mask=None):
        return checkpoint(self._forward, (x, encoder_out, capt_attn_mask), self.parameters(), self.use_checkpoint)

    def _forward(self, x, encoder_out=None, attn_mask=None):
        b, c, *spatial = x.shape
        x = x.reshape(b, c, -1)
        qkv = self.qkv(self.norm(x))
        qkv = qkv.reshape(b * self.num_heads, -1, qkv.shape[2])
        if (encoder_out is not None) and (self.encoder_kv is not None):
            # encoder_out = self.encoder_norm(encoder_out)
            encoder_kv = self.encoder_kv(encoder_out)
            encoder_kv = encoder_kv.reshape(b * self.num_heads, -1, encoder_kv.shape[2])

            my_attn_mask = th.tile(attn_mask.unsqueeze(1), (self.num_heads, qkv.shape[2], 1))
            # image_attn_mask_name = f"mask_{qkv.shape[0]}_{qkv.shape[2]}"
            # if not hasattr(self, image_attn_mask_name):
            #     self.register_buffer(image_attn_mask_name, th.ones((qkv.shape[0], qkv.shape[2], qkv.shape[2]), dtype=bool, device=qkv.device), persistent=False)
            #
            # image_attn_mask = getattr(self, image_attn_mask_name)
            #
            # my_attn_mask = th.cat([image_attn_mask, my_attn_mask], dim=2)

            my_attn_mask = th.cat([th.ones((qkv.shape[0], qkv.shape[2], qkv.shape[2]), dtype=bool, device=qkv.device), my_attn_mask], dim=2)
            my_attn_mask = (~my_attn_mask).to(encoder_kv.dtype) * -10000.

            h = self.attention(qkv, encoder_kv, my_attn_mask)
        else:
            h = self.attention(qkv)
        h = h.reshape(b, -1, h.shape[-1])
        h = self.proj_out(h)
        return (x + h).reshape(b, c, *spatial)


class QKVAttention(nn.Module):
    """
    A module which performs QKV attention.
    """

    def forward(self, qkv, encoder_kv=None, attn_mask=None):
        """
        Apply QKV attention.

        :param qkv: an [N x (C * 3) x T] tensor of Qs, Ks, and Vs.
        :return: an [N x C x T] tensor after attention.
        """
        ch = qkv.shape[1] // 3
        q, k, v = th.split(qkv, ch, dim=1)
        if encoder_kv is not None:
            ek, ev = encoder_kv.split(ch, dim=1)
            k = th.cat([ek, k], dim=-1)
            v = th.cat([ev, v], dim=-1)
        scale = 1 / math.sqrt(math.sqrt(ch))
        weight = th.einsum(
            "bct,bcs->bts", q * scale, k * scale
        )  # More stable with f16 than dividing afterwards
        weight = weight.float()
        if attn_mask is not None:
            weight = weight + attn_mask
        weight = th.softmax(weight, dim=-1).type(v.dtype)
        # if encoder_kv is not None:
        #     l_base = qkv.shape[2]
        #     print(f'l_base {l_base}')
        #     weight_on_capt = weight[:, :, l_base:].sum(dim=-1)
        #     wmin = weight_on_capt.min().item()
        #     wmean = weight_on_capt.mean().item()
        #     wmax = weight_on_capt.max().item()
        #     print(f"weight_on_capt min {wmin:.3f} | mean {wmean:.3f} | max {wmax:.3f}")
        return th.einsum("bts,bcs->bct", weight, v)

    @staticmethod
    def count_flops(model, _x, y):
        """
        A counter for the `thop` package to count the operations in an
        attention operation.

        Meant to be used like:

            macs, params = thop.profile(
                model,
                inputs=(inputs, timestamps),
                custom_ops={QKVAttention: QKVAttention.count_flops},
            )

        """
        b, c, *spatial = y[0].shape
        num_spatial = int(np.prod(spatial))
        # We perform two matmuls with the same number of ops.
        # The first computes the weight matrix, the second computes
        # the combination of the value vectors.
        matmul_ops = 2 * b * (num_spatial ** 2) * c
        model.total_ops += th.DoubleTensor([matmul_ops])


class MonochromeAdapter(nn.Module):
    def __init__(self, to_mono=True, needs_var=False):
        super().__init__()
        dims = (3, 1) if to_mono else (1, 3)
        w_init = 1/3. if to_mono else 1.

        self.linear_mean = nn.Linear(*dims)
        nn.init.constant_(self.linear_mean.weight, w_init)
        nn.init.constant_(self.linear_mean.bias, 0.)

        self.needs_var = needs_var
        if needs_var:
            self.linear_var = nn.Linear(*dims)
            nn.init.constant_(self.linear_var.weight, w_init)
            nn.init.constant_(self.linear_var.bias, 0.)

    def forward(self, x):
        segs = th.split(x, 3, dim=1)
        out = self.linear_mean(segs[0].transpose(1, 3))
        if self.needs_var and len(segs) > 1:
            out_var = self.linear_var(segs[1].transpose(1, 3))
            out = th.cat([out, out_var], dim=3)
        out = out.transpose(1, 3)
        return out


class DropinRGBAdapter(nn.Module):
    def __init__(self, needs_var=False, scale=1.0e0, diag_w=0.5):
        super().__init__()
        self.scale = scale
        dims = (3, 3)
        w_init = diag_w * th.eye(3) + (1 - diag_w) * (1/3.) * th.ones((3, 3))
        w_init = w_init / self.scale

        self.linear_mean_w = nn.Parameter(w_init)
        self.linear_mean_b = nn.Parameter(th.zeros((3,)))
        # self.linear_mean = nn.Linear(*dims)
        # nn.init.constant_(self.linear_mean.weight, w_init)
        # nn.init.constant_(self.linear_mean.bias, 0.)

        self.needs_var = needs_var
        if needs_var:
            self.linear_var_w = nn.Parameter(w_init)
            self.linear_var_b = nn.Parameter(th.zeros((3,)))
            # self.linear_var = nn.Linear(*dims)
            # nn.init.constant_(self.linear_var.weight, w_init)
            # nn.init.constant_(self.linear_var.bias, 0.)

    def forward(self, x):
        segs = th.split(x, 3, dim=1)
        # out = self.linear_mean(segs[0].transpose(1, 3))
        out = F.linear(
            segs[0].transpose(1, 3),
            self.scale * self.linear_mean_w,
            self.linear_mean_b
        )
        if self.needs_var and len(segs) > 1:
            # out_var = self.linear_var(segs[1].transpose(1, 3))
            out_var = F.linear(
                segs[0].transpose(1, 3),
                self.scale * self.linear_var_w,
                self.linear_var_b
            )
            out = th.cat([out, out_var], dim=3)
        out = out.transpose(1, 3)
        return out


class UNetModel(nn.Module):
    """
    The full UNet model with attention and timestep embedding.

    :param in_channels: channels in the input Tensor.
    :param model_channels: base channel count for the model.
    :param out_channels: channels in the output Tensor.
    :param num_res_blocks: number of residual blocks per downsample.
    :param attention_resolutions: a collection of downsample rates at which
        attention will take place. May be a set, list, or tuple.
        For example, if this contains 4, then at 4x downsampling, attention
        will be used.
    :param dropout: the dropout probability.
    :param channel_mult: channel multiplier for each level of the UNet.
    :param conv_resample: if True, use learned convolutions for upsampling and
        downsampling.
    :param dims: determines if the signal is 1D, 2D, or 3D.
    :param num_classes: if specified (as an int), then this model will be
        class-conditional with `num_classes` classes.
    :param use_checkpoint: use gradient checkpointing to reduce memory usage.
    :param num_heads: the number of attention heads in each attention layer.
    """

    def __init__(
        self,
        in_channels,
        model_channels,
        out_channels,
        num_res_blocks,
        attention_resolutions,
        dropout=0,
        channel_mult=(1, 2, 4, 8),
        conv_resample=True,
        dims=2,
        num_classes=None,
        use_checkpoint=False,
        use_checkpoint_up=False,
        use_checkpoint_middle=False,
        use_checkpoint_down=False,
        num_heads=1,
        num_heads_upsample=-1,
        use_scale_shift_norm=False,
        resblock_updown=False,
        channels_per_head=0,
        channels_per_head_upsample=-1,
        txt=False,
        txt_dim=128,
        txt_depth=2,
        max_seq_len=64,
        txt_resolutions=(8,),
        cross_attn_channels_per_head=-1,
        cross_attn_init_gain=1.,
        cross_attn_gain_scale=200,
        image_size=None,
        text_lr_mult=-1.,
        txt_output_layers_only=False,
        monochrome_adapter=False,
        txt_attn_before_attn=False,
        txt_avoid_groupnorm=False,
        cross_attn_orth_init=False,
        cross_attn_q_t_emb=False,
        txt_rezero=False,
        txt_ff_glu=False,
        txt_ff_mult=4,
        cross_attn_rezero=False,
        cross_attn_rezero_keeps_prenorm=False,
        cross_attn_use_layerscale=False,
        tokenizer=None,
        verbose=False,
        txt_t5=False,
        txt_rotary=False,
        colorize=False,
        rgb_adapter=False,
        weave_attn=False,
        weave_use_ff=True,
        weave_ff_rezero=True,
        weave_ff_force_prenorm=False,
        weave_ff_mult=4,
        weave_ff_glu=False,
        weave_qkv_dim_always_text=False,
        channels_last_mem=False,
        up_interp_mode="bilinear",
        weave_v2=False,
        use_checkpoint_lowcost=False,
        weave_use_ff_gain=False,
        bread_adapter_at_ds=-1,
        bread_adapter_only=False,
        bread_adapter_nearest_in=False,
        bread_adapter_zero_conv_in=False,
        expand_timestep_base_dim=-1,
        silu_impl="torch",
        using_capt=False,
        xattn_capt=True,
        weave_capt=True,
        glide_style_capt_attn=False,
        glide_style_capt_emb=False,
        glide_style_capt_emb_init_scale=0.1,
        glide_style_capt_emb_nonlin=False,
        label_emb_init_scale=0.,
        clipname='RN50',
        clip_use_penultimate_layer=False,
        use_checkpoint_below_res=-1,
        no_attn=False,
        no_attn_substitute_resblock=False,
        noise_cond=False,
        freeze_capt_encoder=False,
        use_inference_caching=False,
        disable_ts_emb_cache=False,
        disable_noise_cond_ts_emb_cache=False,
        clipmod=None,
    ):
        super().__init__()

        print(f"unet: got txt={txt}, text_lr_mult={text_lr_mult}, txt_output_layers_only={txt_output_layers_only}, colorize={colorize} | weave_attn {weave_attn} | up_interp_mode={up_interp_mode} | weave_v2={weave_v2}")

        if text_lr_mult < 0:
            text_lr_mult = None

        print(f"unet: have text_lr_mult={text_lr_mult}")
        print(f"unet: got use_scale_shift_norm={use_scale_shift_norm}, resblock_updown={resblock_updown}")
        print(f"unet: got use_checkpoint={use_checkpoint}, use_checkpoint_up={use_checkpoint_up}, use_checkpoint_middle={use_checkpoint_middle}, use_checkpoint_down={use_checkpoint_down}, use_checkpoint_lowcost={use_checkpoint_lowcost}")
        print(f"unet: have noise_cond={noise_cond}, freeze_capt_encoder={freeze_capt_encoder}")

        def vprint(*args):
            if verbose:
                print(*args)

        if num_heads_upsample == -1:
            num_heads_upsample = num_heads

        if channels_per_head_upsample == -1:
            channels_per_head_upsample = channels_per_head

        use_attn = not no_attn
        if use_attn:
            no_attn_substitute_resblock = False

        self.in_channels = in_channels
        self.model_channels = model_channels
        self.out_channels = out_channels
        self.num_res_blocks = num_res_blocks
        self.attention_resolutions = attention_resolutions
        self.dropout = dropout
        self.channel_mult = channel_mult
        self.conv_resample = conv_resample
        self.num_classes = num_classes
        self.use_checkpoint = use_checkpoint
        self.num_heads = num_heads
        self.num_heads_upsample = num_heads_upsample

        self.txt = txt
        self.txt_resolutions = txt_resolutions
        self.image_size = image_size

        self.using_capt = using_capt
        self.xattn_capt = xattn_capt
        self.glide_style_capt_attn = glide_style_capt_attn
        self.glide_style_capt_emb = glide_style_capt_emb
        self.clip_use_penultimate_layer = clip_use_penultimate_layer
        self.use_inference_caching = use_inference_caching
        self.disable_ts_emb_cache = disable_ts_emb_cache
        self.disable_noise_cond_ts_emb_cache = disable_noise_cond_ts_emb_cache

        self.noise_cond = noise_cond

        # if use_checkpoint_below_res < 0:
        #     use_checkpoint_below_res = self.image_size * 2
        self.use_checkpoint_below_res = use_checkpoint_below_res
        print(("self.use_checkpoint_below_res", self.use_checkpoint_below_res))

        if monochrome_adapter and rgb_adapter:
            print("using both monochrome_adapter and rgb_adapter, make sure this is intentional!")
        self.monochrome_adapter = monochrome_adapter
        self.rgb_adapter = rgb_adapter
        self.colorize = colorize
        self.channels_last_mem = channels_last_mem
        self.up_interp_mode = up_interp_mode
        self.expand_timestep_base_dim = expand_timestep_base_dim

        self.cached_timestep_embs = None
        self.cached_noise_cond_timestep_embs = None
        self.silu_impl = silu_impl

        if self.txt:
            self.text_encoder = TextEncoder(
                inner_dim=txt_dim,
                depth=txt_depth,
                max_seq_len=max_seq_len,
                lr_mult=text_lr_mult,
                use_rezero=txt_rezero,
                use_scalenorm=not txt_rezero,
                tokenizer=tokenizer,
                rel_pos_bias=txt_t5,
                rotary_pos_emb=txt_rotary,
                ff_glu=txt_ff_glu,
                ff_mult=txt_ff_mult,
                use_checkpoint=use_checkpoint,
                silu_impl=silu_impl
            )

        if self.using_capt:
            if clipmod is None:
                clipmod, _ = clip.load(name=clipname)
                del clipmod.visual
            if not freeze_capt_encoder:
                clipmod.float()
            self.clipmod = clipmod
            self.clipmod.positional_embedding = clipmod.positional_embedding
            self.clipmod.transformer = clipmod.transformer
            self.capt_embd_dim = clipmod.ln_final.weight.shape[0]

            if self.clip_use_penultimate_layer:
                self.capt_ln_final = LayerNorm32(self.capt_embd_dim)
            else:
                self.capt_ln_final = clipmod.ln_final

        self.tgt_pos_embs = nn.ModuleDict({})

        time_embed_dim = model_channels * 4
        self.time_embed = nn.Sequential(
            linear(model_channels, time_embed_dim),
            silu(impl="torch" if silu_impl == "fused" else silu_impl, use_checkpoint=use_checkpoint_lowcost),
            linear(time_embed_dim, time_embed_dim),
        )

        if self.noise_cond:
            self.time_embed_noise_cond = nn.Sequential(
                linear(model_channels, time_embed_dim),
                silu(impl="torch" if silu_impl == "fused" else silu_impl, use_checkpoint=use_checkpoint_lowcost),
                linear(time_embed_dim, time_embed_dim),
            )
        else:
            self.time_embed_noise_cond = None

        if self.glide_style_capt_emb:
            if glide_style_capt_emb_nonlin:
                self.capt_embed = nn.Sequential(
                    linear(self.capt_embd_dim, time_embed_dim),
                    silu(impl="torch" if silu_impl == "fused" else silu_impl, use_checkpoint=use_checkpoint_lowcost),
                    scale_module(linear(time_embed_dim, time_embed_dim), glide_style_capt_emb_init_scale)
                )
            else:
                self.capt_embed = scale_module(linear(self.capt_embd_dim, time_embed_dim), glide_style_capt_emb_init_scale)

        if self.num_classes is not None:
            self.label_emb = scale_module(nn.Embedding(num_classes, time_embed_dim), label_emb_init_scale)

        if monochrome_adapter:
            self.mono_to_rgb = MonochromeAdapter(to_mono=False, needs_var=False)

        if rgb_adapter:
            self.rgb_to_input = DropinRGBAdapter(needs_var=False)

        self.using_bread_adapter = bread_adapter_at_ds >= 1
        bread_adapter_in_added = False
        bread_adapter_out_added = False
        self.bread_adapter_only = bread_adapter_only
        print(f'unet self.bread_adapter_only: {self.bread_adapter_only}')

        mapper = lambda x: x
        if self.using_bread_adapter and bread_adapter_zero_conv_in:
            mapper = zero_module
        self.input_blocks = nn.ModuleList(
            [
                TimestepEmbedSequential(
                    mapper(conv_nd(dims, in_channels, model_channels, 3, padding=1, use_checkpoint=image_size <= use_checkpoint_below_res))
                )
            ]
        )

        input_block_chans = [model_channels]
        ch = model_channels
        ds = 1
        for level, mult in enumerate(channel_mult):
            for _ in range(num_res_blocks):
                layers = [
                    ResBlock(
                        ch,
                        time_embed_dim,
                        dropout,
                        out_channels=mult * model_channels,
                        dims=dims,
                        use_checkpoint=use_checkpoint or use_checkpoint_down or ((image_size // ds) <= use_checkpoint_below_res),
                        use_scale_shift_norm=use_scale_shift_norm,
                        use_checkpoint_lowcost=use_checkpoint_lowcost,
                        base_channels=expand_timestep_base_dim * ch // model_channels,
                        silu_impl=silu_impl,
                    )
                ]
                ch = mult * model_channels
                if (ds in attention_resolutions):
                    if no_attn_substitute_resblock:
                        layers.append(
                            ResBlock(
                                ch,
                                time_embed_dim,
                                dropout,
                                out_channels=mult * model_channels,
                                dims=dims,
                                use_checkpoint=use_checkpoint or use_checkpoint_down or ((image_size // ds) <= use_checkpoint_below_res),
                                use_scale_shift_norm=use_scale_shift_norm,
                                use_checkpoint_lowcost=use_checkpoint_lowcost,
                                base_channels=expand_timestep_base_dim * ch // model_channels,
                                silu_impl=silu_impl,
                            )
                        )
                    elif use_attn:
                        num_heads_here = num_heads
                        if channels_per_head > 0:
                            num_heads_here = ch // channels_per_head
                        layers.append(
                            AttentionBlock(
                                ch, use_checkpoint=use_checkpoint or use_checkpoint_down or ((image_size // ds) <= use_checkpoint_below_res),
                                num_heads=num_heads_here,
                                use_checkpoint_lowcost=use_checkpoint_lowcost,
                                base_channels=expand_timestep_base_dim * ch // model_channels,
                                encoder_channels=self.capt_embd_dim if self.glide_style_capt_attn else None
                            )
                        )
                    else:
                        layers.append(nn.Identity())
                if self.txt and ds in self.txt_resolutions and (not txt_output_layers_only):
                    num_heads_here = num_heads
                    if cross_attn_channels_per_head > 0:
                        num_heads_here = txt_dim // cross_attn_channels_per_head

                    emb_res = image_size // ds
                    if emb_res not in self.tgt_pos_embs:
                        pos_emb_dim = ch
                        # pos emb in AdaGN
                        if (not txt_avoid_groupnorm) and cross_attn_q_t_emb:
                            pos_emb_dim *= 2
                        self.tgt_pos_embs[str(emb_res)] = AxialPositionalEmbedding(
                            dim=pos_emb_dim,
                            axial_shape=(emb_res, emb_res),
                        )
                    caa_args = dict(
                        use_checkpoint=use_checkpoint or use_checkpoint_down,
                        dim=ch,
                        time_embed_dim=time_embed_dim,
                        heads=num_heads_here,
                        text_dim=txt_dim,
                        emb_res = image_size // ds,
                        init_gain = cross_attn_init_gain,
                        gain_scale = cross_attn_gain_scale,
                        lr_mult=text_lr_mult,
                        needs_tgt_pos_emb=False,
                        avoid_groupnorm=txt_avoid_groupnorm,
                        orth_init=cross_attn_orth_init,
                        q_t_emb=cross_attn_q_t_emb,
                        use_rezero=cross_attn_rezero,
                        rezero_keeps_prenorm=cross_attn_rezero_keeps_prenorm,
                        use_layerscale=cross_attn_use_layerscale,
                        image_base_channels=expand_timestep_base_dim * ch // model_channels,
                        silu_impl=silu_impl,
                    )
                    if weave_attn:
                        caa_args['image_dim'] = caa_args.pop('dim')
                        caa_args.update(dict(
                            use_ff=weave_use_ff,
                            ff_rezero=weave_ff_rezero,
                            ff_force_prenorm=weave_ff_force_prenorm,
                            ff_mult=weave_ff_mult,
                            ff_glu=weave_ff_glu,
                            qkv_dim_always_text=weave_qkv_dim_always_text,
                            weave_v2=weave_v2,
                            use_ff_gain=weave_use_ff_gain,
                        ))
                        caa = WeaveAttentionAdapter(**caa_args) if use_attn else nn.Identity()
                    else:
                        caa = CrossAttentionAdapter(**caa_args) if use_attn else nn.Identity()
                    if txt_attn_before_attn and (ds in attention_resolutions):
                        layers.insert(-1, caa)
                    else:
                        layers.append(caa)


                self.input_blocks.append(TimestepEmbedSequential(*layers))
                input_block_chans.append(ch)
                vprint(f"up   | {level} of {len(channel_mult)} | ch {ch} | ds {ds}")
            if level != len(channel_mult) - 1:
                self.input_blocks.append(
                    TimestepEmbedSequential(
                        ResBlock(
                            ch,
                            time_embed_dim,
                            dropout,
                            out_channels=ch,
                            dims=dims,
                            use_checkpoint=use_checkpoint or use_checkpoint_down or ((image_size // ds) <= use_checkpoint_below_res),
                            use_scale_shift_norm=use_scale_shift_norm,
                            down=True,
                            use_checkpoint_lowcost=use_checkpoint_lowcost,
                            base_channels=expand_timestep_base_dim * ch // model_channels,
                            silu_impl=silu_impl,
                        )
                        if resblock_updown
                        else Downsample(
                            ch, conv_resample, dims=dims
                        )
                    )
                )
                input_block_chans.append(ch)
                ds *= 2
                vprint(f"up   | ds {ds // 2} -> {ds}")

                if (bread_adapter_at_ds == ds) and (not bread_adapter_in_added):
                    vprint(f"adding bread_adapter_in at {ds}")
                    self.bread_adapter_in = BreadAdapterIn(in_channels=self.in_channels, model_channels=ch,
                                                           use_nearest=bread_adapter_nearest_in)
                    bread_adapter_in_added = True
                    self.input_blocks[-1].bread_adapter_in_pt = True

        vprint(f"input_block_chans: {input_block_chans}")

        def _middle_resblock():
            return ResBlock(
                ch,
                time_embed_dim,
                dropout,
                dims=dims,
                use_checkpoint=use_checkpoint or use_checkpoint_middle or ((image_size // ds) <= use_checkpoint_below_res),
                use_scale_shift_norm=use_scale_shift_norm,
                use_checkpoint_lowcost=use_checkpoint_lowcost,
                base_channels=expand_timestep_base_dim * ch // model_channels,
                silu_impl=silu_impl,
            )

        def _middle_attnblock():
            return AttentionBlock(
                ch,
                use_checkpoint=use_checkpoint or use_checkpoint_middle or ((image_size // ds) <= use_checkpoint_below_res),
                num_heads=num_heads,
                use_checkpoint_lowcost=use_checkpoint_lowcost,
                base_channels=expand_timestep_base_dim * ch // model_channels,
                encoder_channels=self.capt_embd_dim if self.glide_style_capt_attn else None
            )

        self.middle_block = TimestepEmbedSequential(
            _middle_resblock(),
            _middle_resblock() if no_attn_substitute_resblock else (_middle_attnblock() if use_attn else nn.Identity()),
            _middle_resblock(),
        )

        self.output_blocks = nn.ModuleList([])
        for level, mult in list(enumerate(channel_mult))[::-1]:
            for i in range(num_res_blocks + 1):
                this_ch = ch + input_block_chans.pop()
                layers = [
                    ResBlock(
                        this_ch,
                        time_embed_dim,
                        dropout,
                        out_channels=model_channels * mult,
                        dims=dims,
                        use_checkpoint=use_checkpoint or use_checkpoint_up or ((image_size // ds) <= use_checkpoint_below_res),
                        use_scale_shift_norm=use_scale_shift_norm,
                        use_checkpoint_lowcost=use_checkpoint_lowcost,
                        base_channels=expand_timestep_base_dim * this_ch // model_channels,
                        silu_impl=silu_impl,
                    )
                ]
                ch = model_channels * mult
                if ds in attention_resolutions:
                    if no_attn_substitute_resblock:
                        layers.append(
                            ResBlock(
                                ch,
                                time_embed_dim,
                                dropout,
                                out_channels=model_channels * mult,
                                dims=dims,
                                use_checkpoint=use_checkpoint or use_checkpoint_up or ((image_size // ds) <= use_checkpoint_below_res),
                                use_scale_shift_norm=use_scale_shift_norm,
                                use_checkpoint_lowcost=use_checkpoint_lowcost,
                                base_channels=expand_timestep_base_dim * this_ch // model_channels,
                                silu_impl=silu_impl,
                            )
                        )
                    elif use_attn:
                        num_heads_here = num_heads_upsample
                        if channels_per_head_upsample > 0:
                            num_heads_here = ch // channels_per_head_upsample
                        layers.append(
                            AttentionBlock(
                                ch,
                                use_checkpoint=use_checkpoint or use_checkpoint_up or ((image_size // ds) <= use_checkpoint_below_res),
                                num_heads=num_heads_here,
                                use_checkpoint_lowcost=use_checkpoint_lowcost,
                                base_channels=expand_timestep_base_dim * ch // model_channels,
                                encoder_channels=self.capt_embd_dim if self.glide_style_capt_attn else None
                            )
                        )
                    else:
                        layers.append(nn.Identity())
                if self.txt and ds in self.txt_resolutions:
                    use_capts = [False, True] if (self.using_capt and self.xattn_capt) else [False]
                    if self.glide_style_capt_attn:
                        use_capts = [False]
                    for use_capt in use_capts:
                        num_heads_here = num_heads
                        if cross_attn_channels_per_head > 0:
                            num_heads_here = txt_dim // cross_attn_channels_per_head

                        emb_res = image_size // ds
                        if emb_res not in self.tgt_pos_embs:
                            pos_emb_dim = ch
                            # pos emb in AdaGN
                            if (not txt_avoid_groupnorm) and cross_attn_q_t_emb:
                                pos_emb_dim *= 2
                            self.tgt_pos_embs[str(emb_res)] = AxialPositionalEmbedding(
                                dim=pos_emb_dim,
                                axial_shape=(emb_res, emb_res),
                            )
                        caa_args = dict(
                            use_checkpoint=use_checkpoint or use_checkpoint_up,
                            dim=ch,
                            time_embed_dim=time_embed_dim,
                            heads=num_heads_here,
                            text_dim=self.capt_embd_dim if use_capt else txt_dim,
                            emb_res = emb_res,
                            init_gain = cross_attn_init_gain,
                            gain_scale = cross_attn_gain_scale,
                            lr_mult=text_lr_mult,
                            needs_tgt_pos_emb=False,
                            avoid_groupnorm=txt_avoid_groupnorm,
                            orth_init=cross_attn_orth_init,
                            q_t_emb=cross_attn_q_t_emb,
                            use_rezero=cross_attn_rezero,
                            rezero_keeps_prenorm=cross_attn_rezero_keeps_prenorm,
                            use_layerscale=cross_attn_use_layerscale,
                            image_base_channels=expand_timestep_base_dim * ch // model_channels,
                            silu_impl=silu_impl,
                            use_capt=use_capt,
                            txt_already_normed=use_capt and (self.clipmod.ln_final is not None)
                        )
                        if weave_attn:
                            caa_args['image_dim'] = caa_args.pop('dim')
                            caa_args.update(dict(
                                use_ff=weave_use_ff,
                                ff_rezero=weave_ff_rezero,
                                ff_force_prenorm=weave_ff_force_prenorm or use_capt, # ! testing this out
                                ff_mult=weave_ff_mult,
                                ff_glu=weave_ff_glu,
                                qkv_dim_always_text=weave_qkv_dim_always_text,
                                weave_v2=weave_v2,
                                use_ff_gain=weave_use_ff_gain,
                                no_itot=use_capt and (not weave_capt),
                            ))
                            caa = WeaveAttentionAdapter(**caa_args) if use_attn else nn.Identity()
                        else:
                            caa = CrossAttentionAdapter(**caa_args) if use_attn else nn.Identity()
                        if txt_attn_before_attn and (ds in attention_resolutions):
                            layers.insert(-1, caa)
                        else:
                            layers.append(caa)
                vprint(f"down | {level} of {len(channel_mult)} | ch {ch} | ds {ds}")
                if level and i == num_res_blocks:
                    if (bread_adapter_at_ds == ds) and (not bread_adapter_out_added):
                        vprint(f"adding bread_adapter_out at {ds}")
                        self.bread_adapter_out = BreadAdapterOut(silu_impl=silu_impl, out_channels=out_channels, model_channels=ch)
                        bread_adapter_out_added = True
                        self.output_blocks.append(TimestepEmbedSequential(*layers))
                        layers = []
                        self.output_blocks[-1].bread_adapter_out_pt = True

                    layers.append(
                        ResBlock(
                            ch,
                            time_embed_dim,
                            dropout,
                            out_channels=ch,
                            dims=dims,
                            use_checkpoint=use_checkpoint or use_checkpoint_up or ((image_size // ds) <= use_checkpoint_below_res),
                            use_scale_shift_norm=use_scale_shift_norm,
                            up=True,
                            use_checkpoint_lowcost=use_checkpoint_lowcost,
                            base_channels=expand_timestep_base_dim * ch // model_channels,
                            silu_impl=silu_impl,
                        )
                        if resblock_updown
                        else Upsample(ch, conv_resample, dims=dims)
                    )
                    ds //= 2
                    vprint(f"down | ds {ds * 2} -> {ds}")
                self.output_blocks.append(TimestepEmbedSequential(*layers))
                # if (bread_adapter_at_ds == (ds*2)) and (not bread_adapter_out_added):
                #     vprint(f"adding bread_adapter_out at {ds*2}")
                #     self.bread_adapter_out = BreadAdapterOut(out_channels=out_channels, model_channels=ch)
                #     bread_adapter_out_added = True
                #     self.output_blocks[-1].bread_adapter_out_pt = True

        self.out = nn.Sequential(
            normalization(ch, base_channels=self.expand_timestep_base_dim, fused=silu_impl=="fused"),
            silu(impl=silu_impl, use_checkpoint=use_checkpoint_lowcost),
            zero_module(conv_nd(dims, channel_mult[0] * model_channels, out_channels, 3, padding=1)),
        )

        if monochrome_adapter:
            self.rgb_to_mono = MonochromeAdapter(to_mono=True, needs_var=out_channels>3)

        if rgb_adapter:
            self.output_to_rgb = DropinRGBAdapter(needs_var=out_channels>3)

    def timestep_embedding(self, timesteps):
        if self.expand_timestep_base_dim > 0:
            return expanded_timestep_embedding(timesteps, self.model_channels, self.expand_timestep_base_dim)
        return timestep_embedding(timesteps, self.model_channels)

    def convert_to_fp16(self):
        """
        Convert the torso of the model to float16.
        """
        self.input_blocks.apply(convert_module_to_f16)
        self.middle_block.apply(convert_module_to_f16)
        self.output_blocks.apply(convert_module_to_f16)

        if self.channels_last_mem:
            self.input_blocks.to(memory_format=th.channels_last)
            self.middle_block.to(memory_format=th.channels_last)
            self.output_blocks.to(memory_format=th.channels_last)

        if hasattr(self, 'text_encoder'):
            self.text_encoder.apply(convert_module_to_f16)

    def convert_to_fp32(self):
        """
        Convert the torso of the model to float32.
        """
        self.input_blocks.apply(convert_module_to_f32)
        self.middle_block.apply(convert_module_to_f32)
        self.output_blocks.apply(convert_module_to_f32)
        # if hasattr(self, 'text_encoder'):
        #     self.text_encoder.apply(convert_module_to_f32)

    @property
    def inner_dtype(self):
        """
        Get the dtype used by the torso of the model.
        """
        return next(self.input_blocks.parameters()).dtype

    @property
    def device(self):
        return self.time_embed[0].weight.device

    @lru_cache(2)
    def embed_capt_cached(self, capt_toks):
        return self.embed_capt(capt_toks)

    def embed_capt(self, capt_toks):
        capt_attn_mask = capt_toks != 0
        capt = clip_encode_text_nopool(
            self.clipmod.token_embedding, self.clipmod.positional_embedding, self.clipmod.transformer,
            capt_toks,
            ln_final=self.capt_ln_final if self.glide_style_capt_attn else None,
            use_penultimate_layer=self.clip_use_penultimate_layer,
            out_format='ndl' if self.glide_style_capt_attn else 'nld',
            dtype = self.inner_dtype,
            )
        return capt, capt_attn_mask

    def timestep_embed_with_cache(self, timesteps, save_to_cache=False):
        can_use_cache = self.use_inference_caching and not self.disable_ts_emb_cache

        if can_use_cache and self.cached_timestep_embs is not None:
            return self.cached_timestep_embs[timesteps]

        emb = self.time_embed(self.timestep_embedding(timesteps))

        if save_to_cache and can_use_cache:
            self.cached_timestep_embs = emb

        return emb

    def unset_timestep_embed_cache(self):
        self.cached_timestep_embs = None
        if hasattr(self, 'text_encoder'):
            self.text_encoder.cached_timestep_embs = None

    def noise_cond_timestep_embed(self, cond_timesteps):
        return self.time_embed_noise_cond(self.timestep_embedding(cond_timesteps))

    @lru_cache(1)
    def noise_cond_timestep_embed_with_cache(self, cond_timesteps):
        return self.noise_cond_timestep_embed(cond_timesteps)

    # def noise_cond_timestep_embed_with_cache(self, cond_timesteps, save_to_cache=False):
    #     can_use_cache = self.use_inference_caching and not self.disable_noise_cond_ts_emb_cache
    #
    #     if can_use_cache and self.cached_noise_cond_timestep_embs is not None:
    #         return self.cached_noise_cond_timestep_embs[cond_timesteps]
    #
    #     emb = self.time_embed_noise_cond(self.timestep_embedding(cond_timesteps))
    #
    #     if save_to_cache and can_use_cache:
    #         self.cached_noise_cond_timestep_embs = emb
    #
    #     return emb

    def full_timestep_embed_with_cache(self, timesteps, cond_timesteps, silu_impl):
        emb = self.timestep_embed_with_cache(timesteps)
        if cond_timesteps is not None:
<<<<<<< HEAD
            emb = emb + self.noise_cond_timestep_embed_with_cache(cond_timesteps)
        # pre-silu'd
        emb = F.silu(emb)
=======
            can_use_cache = self.use_inference_caching and not self.disable_noise_cond_ts_emb_cache
            fn = self.noise_cond_timestep_embed_with_cache if can_use_cache else self.noise_cond_timestep_embed
            emb = emb + fn(cond_timesteps)
        if silu_impl != 'fused':
            # pre-silu'd
            emb = F.silu(emb)
>>>>>>> 8c0cac9c
        return emb

    def forward(self, x, timesteps, y=None, txt=None, capt=None, cond_timesteps=None):
        """
        Apply the model to an input batch.

        :param x: an [N x C x ...] Tensor of inputs.
        :param timesteps: a 1-D batch of timesteps.
        :param y: an [N] Tensor of labels, if class-conditional.
        :return: an [N x C x ...] Tensor of outputs.
        """
        # print(f"forward: txt passed = {txt is not None}, model txt = {self.txt}")
        # if isinstance(txt, dict):
        #     capt = txt['capt']
        #     txt = txt['txt']
        assert (y is not None) == (
            self.num_classes is not None
        ), "must specify y if and only if the model is class-conditional"

        assert (txt is not None) == (
            self.txt
        ), "must specify txt if and only if the model is text-conditional"

        assert (cond_timesteps is not None) == (
            self.noise_cond
        ), "must specify noise_cond if and only if the model uses noise cond"


        hs = []
        emb = self.full_timestep_embed_with_cache(timesteps, cond_timesteps, silu_impl=self.silu_impl)
        # # emb = self.time_embed(self.timestep_embedding(timesteps))
        # emb = self.timestep_embed_with_cache(timesteps)
        #
        # if cond_timesteps is not None:
        #     # emb = emb + self.time_embed_noise_cond(self.timestep_embedding(cond_timesteps))
        #     emb = emb + self.noise_cond_timestep_embed_with_cache(cond_timesteps)

        if self.num_classes is not None:
            assert y.shape == (x.shape[0],)
            emb = emb + self.label_emb(y)

        attn_mask = None
        if txt is not None:
            txt, attn_mask = self.text_encoder(txt, timesteps=timesteps)
            txt = txt.type(self.inner_dtype)

        capt_attn_mask = None
        if self.using_capt and capt is not None:
            capt, capt_attn_mask = self.embed_capt_cached(capt) if self.use_inference_caching else self.embed_capt(capt)
            # capt_toks = capt
            # capt_attn_mask = capt_toks != 0
            # capt = clip_encode_text_nopool(
            #     self.clipmod.token_embedding, self.clipmod.positional_embedding, self.clipmod.transformer,
            #     capt_toks,
            #     ln_final=self.capt_ln_final if self.glide_style_capt_attn else None,
            #     use_penultimate_layer=self.clip_use_penultimate_layer,
            #     out_format='ndl' if self.glide_style_capt_attn else 'nld',
            #     dtype = self.inner_dtype,
            #     )
            # capt = capt.type(self.inner_dtype)
            if self.glide_style_capt_emb:
                eos = capt[th.arange(capt_toks.shape[0]), :, capt_toks.argmax(dim=-1)]
                emb = emb + self.capt_embed(eos)

        h = x

        if self.monochrome_adapter:
            h = self.mono_to_rgb(h)
        if self.rgb_adapter:
            h = self.rgb_to_input(h)

        # print(f'x type: {x.dtype}')
        h = h.type(self.inner_dtype)
        # print(f'h type: {h.dtype}')
        if self.channels_last_mem:
            h = h.to(memory_format=th.channels_last)
        if self.using_bread_adapter:
            h_bread_in = self.bread_adapter_in(h)
            h_bread_out = None
        for module in self.input_blocks:
            # print(module)
            # print(f"h: {h.shape} | hs: {[t.shape for t in hs]}")
            h, txt, capt = module((h, txt, capt), emb, attn_mask=attn_mask, tgt_pos_embs=self.tgt_pos_embs, capt_attn_mask=capt_attn_mask)
            if getattr(module, 'bread_adapter_in_pt', False):
                if self.bread_adapter_only:
                    h = h_bread_in
                else:
                    h = h + h_bread_in
            hs.append(h)
            # print(f'\th type: {h.dtype}')
        h, txt, capt = self.middle_block((h, txt, capt), emb, attn_mask=attn_mask, tgt_pos_embs=self.tgt_pos_embs, capt_attn_mask=capt_attn_mask)
        skip_pop = False
        for module in self.output_blocks:
            # print(module)
            # print(f"h: {h.shape} | hs: {[t.shape for t in hs]}")
            if skip_pop:
                cat_in = h
                skip_pop = False
            else:
                if self.expand_timestep_base_dim > 0:
                    ch = h.shape[1]
                    mult = ch // self.model_channels
                    h_base, h_xtra = th.split(
                        h,
                        [mult * self.expand_timestep_base_dim, ch - mult * self.expand_timestep_base_dim],
                        dim=1
                    )

                    popped = hs.pop()
                    ch = popped.shape[1]
                    mult = ch // self.model_channels
                    popped_base, popped_xtra = th.split(
                        popped,
                        [mult * self.expand_timestep_base_dim, ch - mult * self.expand_timestep_base_dim],
                        dim=1
                    )

                    cat_in = th.cat([h_base, popped_base, h_xtra, popped_xtra], dim=1)
                else:
                    cat_in = th.cat([h, hs.pop()], dim=1)
            h, txt, capt = module((cat_in, txt, capt), emb, attn_mask=attn_mask, tgt_pos_embs=self.tgt_pos_embs, capt_attn_mask=capt_attn_mask)
            if getattr(module, 'bread_adapter_out_pt', False):
                h_bread_out = self.bread_adapter_out(h)
                skip_pop = True
            # print(f'\th type: {h.dtype}')
        h = h.type(x.dtype)
        # print(f'h type: {h.dtype}')

        h = checkpoint(self.out.forward, (h,), self.out.parameters(), self.image_size <= self.use_checkpoint_below_res)

        # print(f'\th type: {h.dtype}')

        if self.using_bread_adapter:
            if self.bread_adapter_only:
                h = h_bread_out
            else:
                h = h + h_bread_out

        if self.rgb_adapter:
            h = self.output_to_rgb(h)
        if self.monochrome_adapter:
            h = self.rgb_to_mono(h)

        return h

    def get_feature_vectors(self, x, timesteps, y=None):
        """
        Apply the model and return all of the intermediate tensors.

        :param x: an [N x C x ...] Tensor of inputs.
        :param timesteps: a 1-D batch of timesteps.
        :param y: an [N] Tensor of labels, if class-conditional.
        :return: a dict with the following keys:
                 - 'down': a list of hidden state tensors from downsampling.
                 - 'middle': the tensor of the output of the lowest-resolution
                             block in the model.
                 - 'up': a list of hidden state tensors from upsampling.
        """
        hs = []
        emb = self.time_embed(self.timestep_embedding(timesteps))
        if self.num_classes is not None:
            assert y.shape == (x.shape[0],)
            emb = emb + self.label_emb(y)
        result = dict(down=[], up=[])
        h = x.type(self.inner_dtype)
        for module in self.input_blocks:
            h = module(h, emb)
            hs.append(h)
            result["down"].append(h.type(x.dtype))
        h = self.middle_block(h, emb)
        result["middle"] = h.type(x.dtype)
        for module in self.output_blocks:
            cat_in = th.cat([h, hs.pop()], dim=1)
            h = module(cat_in, emb)
            result["up"].append(h.type(x.dtype))
        return result


class SuperResModel(UNetModel):
    """
    A UNetModel that performs super-resolution.

    Expects an extra kwarg `low_res` to condition on a low-resolution image.
    """

    def __init__(self, in_channels, *args, **kwargs):
        super().__init__(in_channels + 1 if kwargs.get('colorize') else in_channels * 2, *args, **kwargs)

    def forward(self, x, timesteps, low_res=None, **kwargs):
        _, _, new_height, new_width = x.shape
        upsampled = F.interpolate(low_res, (new_height, new_width), mode=self.up_interp_mode)
        x = th.cat([x, upsampled], dim=1)
        return super().forward(x, timesteps, **kwargs)

    def get_feature_vectors(self, x, timesteps, low_res=None, **kwargs):
        _, new_height, new_width, _ = x.shape
        upsampled = F.interpolate(low_res, (new_height, new_width), mode=self.up_interp_mode)
        x = th.cat([x, upsampled], dim=1)
        return super().get_feature_vectors(x, timesteps, **kwargs)<|MERGE_RESOLUTION|>--- conflicted
+++ resolved
@@ -1340,18 +1340,11 @@
     def full_timestep_embed_with_cache(self, timesteps, cond_timesteps, silu_impl):
         emb = self.timestep_embed_with_cache(timesteps)
         if cond_timesteps is not None:
-<<<<<<< HEAD
-            emb = emb + self.noise_cond_timestep_embed_with_cache(cond_timesteps)
-        # pre-silu'd
-        emb = F.silu(emb)
-=======
             can_use_cache = self.use_inference_caching and not self.disable_noise_cond_ts_emb_cache
             fn = self.noise_cond_timestep_embed_with_cache if can_use_cache else self.noise_cond_timestep_embed
             emb = emb + fn(cond_timesteps)
-        if silu_impl != 'fused':
-            # pre-silu'd
-            emb = F.silu(emb)
->>>>>>> 8c0cac9c
+        # pre-silu'd
+        emb = F.silu(emb)
         return emb
 
     def forward(self, x, timesteps, y=None, txt=None, capt=None, cond_timesteps=None):
