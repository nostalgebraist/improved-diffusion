--- conflicted
+++ resolved
@@ -254,13 +254,10 @@
         all_pdrop=0.1,
         require_capts=False,
         class_map_path="",
-<<<<<<< HEAD
         freeze_capt_encoder=False,
-=======
         clip_prob_path="",
         clip_prob_middle_pkeep=0.5,
         cudnn_benchmark=False,
->>>>>>> 9aae1ba2
     )
     defaults.update(model_and_diffusion_defaults())
     parser = argparse.ArgumentParser()
