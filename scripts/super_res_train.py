"""
Train a super-resolution model.
"""

import argparse, os

import torch as th
import torch.nn.functional as F

from improved_diffusion import dist_util, logger, cuda_streams
from improved_diffusion.image_datasets import load_superres_data, load_tokenizer, save_first_batch
from improved_diffusion.resample import create_named_schedule_sampler
from improved_diffusion.script_util import (
    sr_model_and_diffusion_defaults,
    sr_create_model_and_diffusion,
    args_to_dict,
    add_dict_to_argparser,
    load_config_to_args,
    save_config
)
from improved_diffusion.train_util import TrainLoop


def main():
    args = create_argparser().parse_args()

    th.backends.cudnn.benchmark = args.cudnn_benchmark
    print(f"using cudnn_benchmark: {th.backends.cudnn.benchmark}")

    try:
        th.set_float32_matmul_precision(args.float32_matmul_precision)
    except Exception as e:
        print(f"Couldn't set float32_matmul_precision: {repr(e)}")

    if args.text_lr < 0:
        args.text_lr = None

    if args.gain_lr < 0:
        args.gain_lr = None

    if args.capt_lr < 0:
        args.capt_lr = None

    dist_util.setup_dist()
    logger.configure()

    if args.use_streams:
        cuda_streams.turn_streaming_on()

    logger.log("creating model...")

    config_path = args.config_path
    have_config_path = config_path != ""
    using_config = have_config_path and os.path.exists(config_path)

    if using_config:
        args, _ = load_config_to_args(config_path, args, request_approval=True)

    tokenizer = None
    tokenizer_config = dict(
        max_seq_len=getattr(args, 'max_seq_len', None),
        char_level=getattr(args, 'char_level', None),
        legacy_padding_behavior=not getattr(args, 'fix_char_level_pad_bug', False),
    )
    if args.txt:
        tokenizer = load_tokenizer(**tokenizer_config)

    model_diffusion_args = args_to_dict(args, sr_model_and_diffusion_defaults().keys())
    model_diffusion_args['tokenizer'] = tokenizer
    model, diffusion = sr_create_model_and_diffusion(
        **model_diffusion_args
    )

    if have_config_path and (not using_config):
        save_config(config_path, model_diffusion_args, tokenizer_config, is_super_res=True)

    model.to(dist_util.dev())
    schedule_sampler = create_named_schedule_sampler(args.schedule_sampler, diffusion)

    if args.text_encoder_warmstart != "" and os.path.exists(args.text_encoder_warmstart):
        sd = th.load(args.text_encoder_warmstart)
        sd = {k.partition("text_encoder.")[2]: v for k, v in sd.items() if k.startswith("text_encoder.")}
        ks = list(sd.keys())
        exk = ks[0]
        print(('state_dict', exk, sd[exk]))
        for n, p in model.text_encoder.named_parameters():
            if n == exk:
                print(('model (before)', n, p))
        model.text_encoder.load_state_dict(sd)
        for n, p in model.text_encoder.named_parameters():
            if n == exk:
                print(('model (after)', n, p))

    logger.log("creating data loader...")
    data = load_superres_data(
        args.data_dir,
        args.batch_size,
        large_size=args.large_size,
        small_size=args.small_size,
        class_cond=args.class_cond,
        txt=args.txt or args.use_txt_in_dataload,
        monochrome=args.monochrome,
        colorize=args.colorize,
        blur_prob=args.blur_prob,
        blur_sigma_min=args.blur_sigma_min,
        blur_sigma_max=args.blur_sigma_max,
        min_filesize=args.min_filesize,
        txt_pdrop=args.txt_pdrop,
        crop_prob=args.crop_prob,
        crop_min_scale=args.crop_min_scale,
        crop_max_scale=args.crop_max_scale,
        use_special_crop_for_empty_string=args.use_special_crop_for_empty_string,
        crop_prob_es=args.crop_prob_es,
        crop_min_scale_es=args.crop_min_scale_es,
        crop_max_scale_es=args.crop_max_scale_es,
        crop_without_resize=args.crop_without_resize,
        safebox_path=args.safebox_path,
        use_random_safebox_for_empty_string=args.use_random_safebox_for_empty_string,
        flip_lr_prob_es=args.flip_lr_prob_es,
        px_scales_path=args.px_scales_path,
        pin_memory=args.perf_pin_memory,
        prefetch_factor=args.perf_prefetch_factor,
        num_workers=args.perf_num_workers,
        min_imagesize=args.min_imagesize,
        blur_width=args.blur_width,
        clip_prob_path=args.clip_prob_path,
        clip_prob_middle_pkeep=args.clip_prob_middle_pkeep,
        antialias=args.antialias,
        bicubic_down=args.bicubic_down,
        capt_path=args.capt_path,
        capt_pdrop=args.capt_pdrop,
        require_capts=args.require_capts,
        all_pdrop=args.all_pdrop,
        class_map_path=args.class_map_path,
        class_ix_unk=args.class_ix_unk,
        class_ix_drop=args.class_ix_drop,
        class_pdrop=args.class_pdrop,
        exclusions_data_path=args.exclusions_data_path,
        tokenizer=tokenizer,
    )

    if args.save_first_batch:
        save_first_batch(data, 'first_batch/')

    logger.log("training...")
    TrainLoop(
        model=model,
        diffusion=diffusion,
        data=data,
        batch_size=args.batch_size,
        microbatch=args.microbatch,
        lr=args.lr,
        ema_rate=args.ema_rate,
        log_interval=args.log_interval,
        save_interval=args.save_interval,
        resume_checkpoint=args.resume_checkpoint,
        use_fp16=args.use_fp16,
        fp16_scale_growth=args.fp16_scale_growth,
        schedule_sampler=schedule_sampler,
        weight_decay=args.weight_decay,
        lr_anneal_steps=args.lr_anneal_steps,
        lr_warmup_steps=args.lr_warmup_steps,
        lr_warmup_shift=args.lr_warmup_shift,
        tokenizer=tokenizer,
        lg_loss_scale=args.lg_loss_scale,
        beta1=args.beta1,
        beta2=args.beta2,
        weave_legacy_param_names=args.weave_legacy_param_names,
        state_dict_sandwich=args.state_dict_sandwich,
        state_dict_sandwich_manual_remaps=args.state_dict_sandwich_manual_remaps,
        use_amp=args.use_amp,
        use_profiler=args.use_profiler,
        text_lr=args.text_lr,
        gain_lr=args.gain_lr,
        autosave=args.autosave,
        autosave_autodelete=args.autosave_autodelete,
        arithmetic_avg_from_step=args.arithmetic_avg_from_step,
        arithmetic_avg_extra_shift=args.arithmetic_avg_extra_shift,
        gain_ff_setup_step=args.gain_ff_setup_step,
        perf_no_ddl=args.perf_no_ddl,
        param_sandwich=args.param_sandwich,
        resize_mult=args.resize_mult,
        noise_cond=args.noise_cond,
        noise_cond_schedule=args.noise_cond_schedule,
        noise_cond_steps=args.noise_cond_steps,
        noise_cond_max_step=args.noise_cond_max_step,
        capt_lr=args.capt_lr,
        freeze_capt_encoder=args.freeze_capt_encoder,
        use_profiler=args.use_profiler,
        channels_per_head=args.channels_per_head,
    ).run_loop()


def create_argparser():
    defaults = dict(
        data_dir="",
        schedule_sampler="uniform",
        lr=1e-4,
        weight_decay=0.0,
        lr_anneal_steps=0,
        lr_warmup_steps=0,
        lr_warmup_shift=0,
        batch_size=1,
        microbatch=-1,
        ema_rate="0.9999",
        log_interval=10,
        save_interval=10000,
        resume_checkpoint="",
        use_fp16=False,
        fp16_scale_growth=1e-3,
        lg_loss_scale=20,
        char_level=False,
        fix_char_level_pad_bug=False,
        text_lr=-1.,
        gain_lr=-1.,
        capt_lr=-1.,
        beta1=0.9,
        beta2=0.999,
        colorize=False,
        text_encoder_warmstart="",
        weave_legacy_param_names=False,
        config_path="",
        blur_prob=0.,
        blur_sigma_min=0.4,
        blur_sigma_max=0.6,
        blur_width=5,
        up_interp_mode='bilinear',
        verbose=False,
        state_dict_sandwich=0,
        state_dict_sandwich_manual_remaps="",
        min_filesize=0,
        txt_pdrop=0.,
        use_amp=False,
        use_profiler=False,
        autosave=True,
        autosave_autodelete=False,
        arithmetic_avg_from_step='-1',
        arithmetic_avg_extra_shift='0',
        gain_ff_setup_step=False,
        crop_prob=0.,
        crop_min_scale=0.75,
        crop_max_scale=1.,
        use_special_crop_for_empty_string=False,
        crop_prob_es=0.,
        crop_min_scale_es=0.25,
        crop_max_scale_es=1.,
        crop_without_resize=False,
        safebox_path="",
        use_random_safebox_for_empty_string=False,
        flip_lr_prob_es=0.,
        px_scales_path="",
        perf_no_ddl=False,
        perf_pin_memory=False,
        perf_prefetch_factor=2,
        perf_num_workers=1,
        param_sandwich=0,
        min_imagesize=0,
        save_first_batch=False,
        capt_path="",
        capt_pdrop=0.1,
        all_pdrop=0.1,
        require_capts=False,
        class_map_path="",
        freeze_capt_encoder=False,
        class_ix_unk=0,
        class_ix_drop=999,
        class_pdrop=0.1,
        clip_prob_path="",
        clip_prob_middle_pkeep=0.5,
        resize_mult=1.,
        antialias=False,
        bicubic_down=False,
        use_txt_in_dataload=False,
        noise_cond=False,
        noise_cond_schedule='cosine',
        noise_cond_steps=1000,
        noise_cond_max_step=-1,
        cudnn_benchmark=False,
        exclusions_data_path="",
<<<<<<< HEAD
        use_streams=True,
        use_profiler=False,
=======
>>>>>>> a74bb27e
        float32_matmul_precision="medium",
    )
    defaults.update(sr_model_and_diffusion_defaults())
    parser = argparse.ArgumentParser()
    add_dict_to_argparser(parser, defaults)
    return parser


if __name__ == "__main__":
    main()
h<|MERGE_RESOLUTION|>--- conflicted
+++ resolved
@@ -277,11 +277,8 @@
         noise_cond_max_step=-1,
         cudnn_benchmark=False,
         exclusions_data_path="",
-<<<<<<< HEAD
         use_streams=True,
         use_profiler=False,
-=======
->>>>>>> a74bb27e
         float32_matmul_precision="medium",
     )
     defaults.update(sr_model_and_diffusion_defaults())
